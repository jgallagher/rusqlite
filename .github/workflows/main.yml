--- conflicted
+++ resolved
@@ -33,16 +33,6 @@
       # we use actions-rs/toolchain.
       - uses: hecrj/setup-rust-action@v1
         with:
-<<<<<<< HEAD
-          target: ${{ matrix.platform.target }}
-          default: true
-          profile: minimal
-          toolchain: stable
-          override: true
-      - run: cargo build --features bundled --workspace --all-targets
-      - run: cargo test --features bundled --workspace --all-targets --exclude dummy-extension
-      - run: cargo test --features bundled --workspace --doc --exclude dummy-extension
-=======
           rust-version: stable${{ matrix.platform.host }}
           targets: ${{ matrix.platform.target }}
 
@@ -78,7 +68,6 @@
           command: test
           args: --features bundled-full --all-targets --workspace
 
->>>>>>> 1c9e381a
       - name: Static build
         # Do we expect this to work / should we test with gnu toolchain?
         if: matrix.platform.os == 'x86_64-pc-windows-msvc'
