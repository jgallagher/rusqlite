# Version 0.10.0-UPCOMING (TBD)

* Re-export the `ErrorCode` enum from `libsqlite3-sys`.
* Adds `version()` and `version_number()` functions for querying the version of SQLite in use.
* Adds the `limits` feature, exposing `limit()` and `set_limit()` methods on `Connection`.
* Updates to `libsqlite3-sys` 0.7.0, which runs rust-bindgen at build-time instead of assuming the
  precense of all expected SQLite constants and functions.
* Clarifies supported SQLite versions. Running with SQLite older than 3.6.8 now panics, and
  some features will not compile unless a sufficiently-recent SQLite version is used. See
  the README for requirements of particular features.
<<<<<<< HEAD
* When running with SQLite 3.6.x, rusqlite attempts to perform SQLite initialization. If it fails,
  rusqlite will panic since it cannot ensure the threading mode for SQLite. This check can by
  skipped by calling the unsafe function `rusqlite::bypass_sqlite_initialization()`. This is
  technically a breaking change but is unlikely to affect anyone in practice, since prior to this
  version the check that rusqlite was using would cause a segfault if linked against a SQLite
  older than 3.7.0.
* rusqlite now performs a one-time check (prior to the first connection attempt) that the runtime
  SQLite version is at least as new as the SQLite version found at buildtime. This check can by
  skipped by calling the unsafe function `rusqlite::bypass_sqlite_version_check()`.
=======
* Removes the `libc` dependency in favor of using `std::os::raw`
>>>>>>> 0d8c6ca5

# Version 0.9.5 (2017-01-26)

* Add impls of `Clone`, `Debug`, and `PartialEq` to `ToSqlOutput`.

# Version 0.9.4 (2017-01-25)

* Update dependencies.

# Version 0.9.3 (2017-01-23)

* Make `ToSqlOutput` itself implement `ToSql`.

# Version 0.9.2 (2017-01-22)

* Bugfix: The `FromSql` impl for `i32` now returns an error instead of
  truncating if the underlying SQLite value is out of `i32`'s range.
* Added `FromSql` and `ToSql` impls for `i8`, `i16`, `u8`, `u16`, and `u32`.
  `i32` and `i64` already had impls. `u64` is omitted because their range
  cannot be represented by `i64`, which is the type we use to communicate with
  SQLite.

# Version 0.9.1 (2017-01-20)

* BREAKING CHANGE: `Connection::close()` now returns a `Result<(), (Connection, Error)>` instead
  of a `Result<(), Error>` so callers get the still-open connection back on failure.

# Version 0.8.0 (2016-12-31)

* BREAKING CHANGE: The `FromSql` trait has been redesigned. It now requires a single, safe
  method instead of the previous definition which required implementing one or two unsafe
  methods.
* BREAKING CHANGE: The `ToSql` trait has been redesigned. It can now be implemented without
  `unsafe`, and implementors can choose to return either borrowed or owned results.
* BREAKING CHANGE: The closure passed to `query_row`, `query_row_and_then`, `query_row_safe`,
  and `query_row_named` now expects a `&Row` instead of a `Row`. The vast majority of calls
  to these functions will probably not need to change; see
  https://github.com/jgallagher/rusqlite/pull/184.
* BREAKING CHANGE: A few cases of the `Error` enum have sprouted additional information
  (e.g., `FromSqlConversionFailure` now also includes the column index and the type returned
  by SQLite).
* Added `#[deprecated(since = "...", note = "...")]` flags (new in Rust 1.9 for libraries) to
  all deprecated APIs.
* Added `query_row` convenience function to `Statement`.
* Added `bundled` feature which will build SQLite from source instead of attempting to link
  against a SQLite that already exists on the system.
* Fixed a bug where using cached prepared statements resulted in attempting to close a connection
  failing with `DatabaseBusy`; see https://github.com/jgallagher/rusqlite/issues/186.

# Version 0.7.3 (2016-06-01)

* Fixes an incorrect failure from the `insert()` convenience function when back-to-back inserts to
  different tables both returned the same row ID
  ([#171](https://github.com/jgallagher/rusqlite/issues/171)).

# Version 0.7.2 (2016-05-19)

* BREAKING CHANGE: `Rows` no longer implements `Iterator`. It still has a `next()` method, but
  the lifetime of the returned `Row` is now tied to the lifetime of the vending `Rows` object.
  This behavior is more correct. Previously there were runtime checks to prevent misuse, but
  other changes in this release to reset statements as soon as possible introduced yet another
  hazard related to the lack of these lifetime connections. We were already recommending the
  use of `query_map` and `query_and_then` over raw `query`; both of theose still return handles
  that implement `Iterator`.
* BREAKING CHANGE: `Transaction::savepoint()` now returns a `Savepoint` instead of another
  `Transaction`. Unlike `Transaction`, `Savepoint`s can be rolled back while keeping the current
  savepoint active.
* BREAKING CHANGE: Creating transactions from a `Connection` or savepoints from a `Transaction`
  now take `&mut self` instead of `&self` to correctly represent that transactions within a
  connection are inherently nested. While a transaction is alive, the parent connection or
  transaction is unusable, so `Transaction` now implements `Deref<Target=Connection>`, giving
  access to `Connection`'s methods via the `Transaction` itself.
* BREAKING CHANGE: `Transaction::set_commit` and `Transaction::set_rollback` have been replaced
  by `Transaction::set_drop_behavior`.
* Adds `Connection::prepare_cached`. `Connection` now keeps an internal cache of any statements
  prepared via this method. The size of this cache defaults to 16 (`prepare_cached` will always
  work but may re-prepare statements if more are prepared than the cache holds), and can be
  controlled via `Connection::set_prepared_statement_cache_capacity`.
* Adds `query_map_named` and `query_and_then_named` to `Statement`.
* Adds `insert` convenience method to `Statement` which returns the row ID of an inserted row.
* Adds `exists` convenience method returning whether a query finds one or more rows.
* Adds support for serializing types from the `serde_json` crate. Requires the `serde_json` feature.
* Adds support for serializing types from the `chrono` crate. Requires the `chrono` feature.
* Removes `load_extension` feature from `libsqlite3-sys`. `load_extension` is still available
  on rusqlite itself.
* Fixes crash on nightly Rust when using the `trace` feature.
* Adds optional `clippy` feature and addresses issues it found.
* Adds `column_count()` method to `Statement` and `Row`.
* Adds `types::Value` for dynamic column types.
* Adds support for user-defined aggregate functions (behind the existing `functions` Cargo feature).
* Introduces a `RowIndex` trait allowing columns to be fetched via index (as before) or name (new).
* Introduces `ZeroBlob` type under the `blob` module/feature exposing SQLite's zeroblob API.
* Adds CI testing for Windows via AppVeyor.
* Fixes a warning building libsqlite3-sys under Rust 1.6.
* Adds an unsafe `handle()` method to `Connection`. Please file an issue if you actually use it.

# Version 0.6.0 (2015-12-17)

* BREAKING CHANGE: `SqliteError` is now an enum instead of a struct. Previously, we were (ab)using
  the error code and message to send back both underlying SQLite errors and errors that occurred
  at the Rust level. Now those have been separated out; SQLite errors are returned as 
  `SqliteFailure` cases (which still include the error code but also include a Rust-friendlier
  enum as well), and rusqlite-level errors are captured in other cases. Because of this change,
  `SqliteError` no longer implements `PartialEq`.
* BREAKING CHANGE: When opening a new detection, rusqlite now detects if SQLite was compiled or
  configured for single-threaded use only; if it was, connection attempts will fail. If this
  affects you, please open an issue.
* BREAKING CHANGE: `SqliteTransactionDeferred`, `SqliteTransactionImmediate`, and
  `SqliteTransactionExclusive` are no longer exported. Instead, use
  `TransactionBehavior::Deferred`, `TransactionBehavior::Immediate`, and
  `TransactionBehavior::Exclusive`.
* Removed `Sqlite` prefix on many types:
    * `SqliteConnection` is now `Connection`
    * `SqliteError` is now `Error`
    * `SqliteResult` is now `Result`
    * `SqliteStatement` is now `Statement`
    * `SqliteRows` is now `Rows`
    * `SqliteRow` is now `Row`
    * `SqliteOpenFlags` is now `OpenFlags`
    * `SqliteTransaction` is now `Transaction`.
    * `SqliteTransactionBehavior` is now `TransactionBehavior`.
    * `SqliteLoadExtensionGuard` is now `LoadExtensionGuard`.
  The old, prefixed names are still exported but are deprecated.
* Adds a variety of `..._named` methods for executing queries using named placeholder parameters.
* Adds `backup` feature that exposes SQLite's online backup API.
* Adds `blob` feature that exposes SQLite's Incremental I/O for BLOB API.
* Adds `functions` feature that allows user-defined scalar functions to be added to
  open `SqliteConnection`s.

# Version 0.5.0 (2015-12-08)

* Adds `trace` feature that allows the use of SQLite's logging, tracing, and profiling hooks.
* Slight change to the closure types passed to `query_map` and `query_and_then`:
    * Remove the `'static` requirement on the closure's output type.
    * Give the closure a `&SqliteRow` instead of a `SqliteRow`.
* When building, the environment variable `SQLITE3_LIB_DIR` now takes precedence over pkg-config.
* If `pkg-config` is not available, we will try to find `libsqlite3` in `/usr/lib`.
* Add more documentation for failure modes of functions that return `SqliteResult`s.
* Updates `libc` dependency to 0.2, fixing builds on ARM for Rust 1.6 or newer.

# Version 0.4.0 (2015-11-03)

* Adds `Sized` bound to `FromSql` trait as required by RFC 1214.

# Version 0.3.1 (2015-09-22)

* Reset underlying SQLite statements as soon as possible after executing, as recommended by
  http://www.sqlite.org/cvstrac/wiki?p=ScrollingCursor.

# Version 0.3.0 (2015-09-21)

* Removes `get_opt`. Use `get_checked` instead.
* Add `query_row_and_then` and `query_and_then` convenience functions. These are analogous to
  `query_row` and `query_map` but allow functions that can fail by returning `Result`s.
* Relax uses of `P: AsRef<...>` from `&P` to `P`.
* Add additional error check for calling `execute` when `query` was intended.
* Improve debug formatting of `SqliteStatement` and `SqliteConnection`.
* Changes documentation of `get_checked` to correctly indicate that it returns errors (not panics)
  when given invalid types or column indices.

# Version 0.2.0 (2015-07-26)

* Add `column_names()` to `SqliteStatement`.
* By default, include `SQLITE_OPEN_NO_MUTEX` and `SQLITE_OPEN_URI` flags when opening a
  new conneciton.
* Fix generated bindings (e.g., `sqlite3_exec` was wrong).
* Use now-generated `sqlite3_destructor_type` to define `SQLITE_STATIC` and `SQLITE_TRANSIENT`.

# Version 0.1.0 (2015-05-11)

* [breaking-change] Modify `query_row` to return a `Result` instead of unwrapping.
* Deprecate `query_row_safe` (use `query_row` instead).
* Add `query_map`.
* Add `get_checked`, which asks SQLite to do some basic type-checking of columns.

# Version 0.0.17 (2015-04-03)

* Publish version that builds on stable rust (beta). This version lives on the
  `stable` branch. Development continues on `master` and still requires a nightly
  version of Rust.

# Version 0.0.16

* Updates to track rustc nightly.

# Version 0.0.15

* Make SqliteConnection `Send`.

# Version 0.0.14

* Remove unneeded features (also involves switching to `libc` crate).

# Version 0.0.13 (2015-03-26)

* Updates to track rustc nightly.

# Version 0.0.12 (2015-03-24)

* Updates to track rustc stabilization.

# Version 0.0.11 (2015-03-12)

* Reexport `sqlite3_stmt` from `libsqlite3-sys` for easier `impl`-ing of `ToSql` and `FromSql`.
* Updates to track latest rustc changes.
* Update dependency versions.

# Version 0.0.10 (2015-02-23)

* BREAKING CHANGE: `open` now expects a `Path` rather than a `str`. There is a separate
  `open_in_memory` constructor for opening in-memory databases.
* Added the ability to load SQLite extensions. This is behind the `load_extension` Cargo feature,
  because not all builds of sqlite3 include this ability. Notably the default libsqlite3 that
	ships with OS X 10.10 does not support extensions.

# Version 0.0.9 (2015-02-13)

* Updates to track latest rustc changes.
* Implement standard `Error` trait for `SqliteError`.

# Version 0.0.8 (2015-02-04)

* Updates to track latest rustc changes.

# Version 0.0.7 (2015-01-20)

* Use external bitflags from crates.io.

# Version 0.0.6 (2015-01-10)

* Updates to track latest rustc changes (1.0.0-alpha).
* Add `query_row_safe`, a `SqliteResult`-returning variant of `query_row`.

# Version 0.0.5 (2015-01-07)

* Updates to track latest rustc changes (closure syntax).
* Updates to track latest rust stdlib changes (`std::c_str` -> `std::ffi`).

# Version 0.0.4 (2015-01-05)

* Updates to track latest rustc changes.

# Version 0.0.3 (2014-12-23)

* Updates to track latest rustc changes.
* Add call to `sqlite3_busy_timeout`.

# Version 0.0.2 (2014-12-04)

* Remove use of now-deprecated `std::vec::raw::from_buf`.
* Update to latest version of `time` crate.

# Version 0.0.1 (2014-11-21)

* Initial release<|MERGE_RESOLUTION|>--- conflicted
+++ resolved
@@ -8,7 +8,6 @@
 * Clarifies supported SQLite versions. Running with SQLite older than 3.6.8 now panics, and
   some features will not compile unless a sufficiently-recent SQLite version is used. See
   the README for requirements of particular features.
-<<<<<<< HEAD
 * When running with SQLite 3.6.x, rusqlite attempts to perform SQLite initialization. If it fails,
   rusqlite will panic since it cannot ensure the threading mode for SQLite. This check can by
   skipped by calling the unsafe function `rusqlite::bypass_sqlite_initialization()`. This is
@@ -18,9 +17,7 @@
 * rusqlite now performs a one-time check (prior to the first connection attempt) that the runtime
   SQLite version is at least as new as the SQLite version found at buildtime. This check can by
   skipped by calling the unsafe function `rusqlite::bypass_sqlite_version_check()`.
-=======
 * Removes the `libc` dependency in favor of using `std::os::raw`
->>>>>>> 0d8c6ca5
 
 # Version 0.9.5 (2017-01-26)
 
