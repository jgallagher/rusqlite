# Version UPCOMING (TBD)

* Adds `trace` feature that allows the use of SQLite's logging, tracing, and profiling hooks.
* Slight change to the closure types passed to `query_map` and `query_and_then`:
    * Remove the `'static` requirement on the closure's output type.
    * Give the closure a `&SqliteRow` instead of a `SqliteRow`.
<<<<<<< HEAD
* When building, the environment variable `SQLITE3_LIB_DIR` now takes precedence over pkg-config.
* If `pkg-config` is not available, we will try to find `libsqlite3` in `/usr/lib`.
=======
* Add more documentation for failure modes of functions that return `SqliteResult`s.
>>>>>>> ac08a18c

# Version 0.4.0 (2015-11-03)

* Adds `Sized` bound to `FromSql` trait as required by RFC 1214.

# Version 0.3.1 (2015-09-22)

* Reset underlying SQLite statements as soon as possible after executing, as recommended by
  http://www.sqlite.org/cvstrac/wiki?p=ScrollingCursor.

# Version 0.3.0 (2015-09-21)

* Removes `get_opt`. Use `get_checked` instead.
* Add `query_row_and_then` and `query_and_then` convenience functions. These are analogous to
  `query_row` and `query_map` but allow functions that can fail by returning `Result`s.
* Relax uses of `P: AsRef<...>` from `&P` to `P`.
* Add additional error check for calling `execute` when `query` was intended.
* Improve debug formatting of `SqliteStatement` and `SqliteConnection`.
* Changes documentation of `get_checked` to correctly indicate that it returns errors (not panics)
  when given invalid types or column indices.

# Version 0.2.0 (2015-07-26)

* Add `column_names()` to `SqliteStatement`.
* By default, include `SQLITE_OPEN_NO_MUTEX` and `SQLITE_OPEN_URI` flags when opening a
  new conneciton.
* Fix generated bindings (e.g., `sqlite3_exec` was wrong).
* Use now-generated `sqlite3_destructor_type` to define `SQLITE_STATIC` and `SQLITE_TRANSIENT`.

# Version 0.1.0 (2015-05-11)

* [breaking-change] Modify `query_row` to return a `Result` instead of unwrapping.
* Deprecate `query_row_safe` (use `query_row` instead).
* Add `query_map`.
* Add `get_checked`, which asks SQLite to do some basic type-checking of columns.

# Version 0.0.17 (2015-04-03)

* Publish version that builds on stable rust (beta). This version lives on the
  `stable` branch. Development continues on `master` and still requires a nightly
  version of Rust.

# Version 0.0.16

* Updates to track rustc nightly.

# Version 0.0.15

* Make SqliteConnection `Send`.

# Version 0.0.14

* Remove unneeded features (also involves switching to `libc` crate).

# Version 0.0.13 (2015-03-26)

* Updates to track rustc nightly.

# Version 0.0.12 (2015-03-24)

* Updates to track rustc stabilization.

# Version 0.0.11 (2015-03-12)

* Reexport `sqlite3_stmt` from `libsqlite3-sys` for easier `impl`-ing of `ToSql` and `FromSql`.
* Updates to track latest rustc changes.
* Update dependency versions.

# Version 0.0.10 (2015-02-23)

* BREAKING CHANGE: `open` now expects a `Path` rather than a `str`. There is a separate
  `open_in_memory` constructor for opening in-memory databases.
* Added the ability to load SQLite extensions. This is behind the `load_extension` Cargo feature,
  because not all builds of sqlite3 include this ability. Notably the default libsqlite3 that
	ships with OS X 10.10 does not support extensions.

# Version 0.0.9 (2015-02-13)

* Updates to track latest rustc changes.
* Implement standard `Error` trait for `SqliteError`.

# Version 0.0.8 (2015-02-04)

* Updates to track latest rustc changes.

# Version 0.0.7 (2015-01-20)

* Use external bitflags from crates.io.

# Version 0.0.6 (2015-01-10)

* Updates to track latest rustc changes (1.0.0-alpha).
* Add `query_row_safe`, a `SqliteResult`-returning variant of `query_row`.

# Version 0.0.5 (2015-01-07)

* Updates to track latest rustc changes (closure syntax).
* Updates to track latest rust stdlib changes (`std::c_str` -> `std::ffi`).

# Version 0.0.4 (2015-01-05)

* Updates to track latest rustc changes.

# Version 0.0.3 (2014-12-23)

* Updates to track latest rustc changes.
* Add call to `sqlite3_busy_timeout`.

# Version 0.0.2 (2014-12-04)

* Remove use of now-deprecated `std::vec::raw::from_buf`.
* Update to latest version of `time` crate.

# Version 0.0.1 (2014-11-21)

* Initial release<|MERGE_RESOLUTION|>--- conflicted
+++ resolved
@@ -4,12 +4,9 @@
 * Slight change to the closure types passed to `query_map` and `query_and_then`:
     * Remove the `'static` requirement on the closure's output type.
     * Give the closure a `&SqliteRow` instead of a `SqliteRow`.
-<<<<<<< HEAD
 * When building, the environment variable `SQLITE3_LIB_DIR` now takes precedence over pkg-config.
 * If `pkg-config` is not available, we will try to find `libsqlite3` in `/usr/lib`.
-=======
 * Add more documentation for failure modes of functions that return `SqliteResult`s.
->>>>>>> ac08a18c
 
 # Version 0.4.0 (2015-11-03)
 
