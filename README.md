# Rusqlite

[![Travis Build Status](https://api.travis-ci.org/rusqlite/rusqlite.svg?branch=master)](https://travis-ci.org/rusqlite/rusqlite)
[![AppVeyor Build Status](https://ci.appveyor.com/api/projects/status/github/rusqlite/rusqlite?branch=master&svg=true)](https://ci.appveyor.com/project/rusqlite/rusqlite)
[![Build Status](https://github.com/rusqlite/rusqlite/workflows/CI/badge.svg)](https://github.com/rusqlite/rusqlite/actions)
[![dependency status](https://deps.rs/repo/github/rusqlite/rusqlite/status.svg)](https://deps.rs/repo/github/rusqlite/rusqlite)
[![Latest Version](https://img.shields.io/crates/v/rusqlite.svg)](https://crates.io/crates/rusqlite)
[![Gitter](https://badges.gitter.im/rusqlite.svg)](https://gitter.im/rusqlite/community?utm_source=badge&utm_medium=badge&utm_campaign=pr-badge)
[![Docs](https://docs.rs/rusqlite/badge.svg)](https://docs.rs/rusqlite)
[![codecov](https://codecov.io/gh/rusqlite/rusqlite/branch/master/graph/badge.svg)](https://codecov.io/gh/rusqlite/rusqlite)

Rusqlite is an ergonomic wrapper for using SQLite from Rust. It attempts to expose
an interface similar to [rust-postgres](https://github.com/sfackler/rust-postgres).

```rust
use rusqlite::{params, Connection, Result};

#[derive(Debug)]
struct Person {
    id: i32,
    name: String,
    data: Option<Vec<u8>>,
}

fn main() -> Result<()> {
    let conn = Connection::open_in_memory()?;

    conn.execute(
        "CREATE TABLE person (
                  id              INTEGER PRIMARY KEY,
                  name            TEXT NOT NULL,
                  data            BLOB
                  )",
        [],
    )?;
    let me = Person {
        id: 0,
        name: "Steven".to_string(),
        data: None,
    };
    conn.execute(
        "INSERT INTO person (name, data) VALUES (?1, ?2)",
        params![me.name, me.data],
    )?;

    let mut stmt = conn.prepare("SELECT id, name, data FROM person")?;
    let person_iter = stmt.query_map([], |row| {
        Ok(Person {
            id: row.get(0)?,
            name: row.get(1)?,
            data: row.get(2)?,
        })
    })?;

    for person in person_iter {
        println!("Found person {:?}", person.unwrap());
    }
    Ok(())
}
```

### Supported SQLite Versions

The base `rusqlite` package supports SQLite version 3.6.8 or newer. If you need
support for older versions, please file an issue. Some cargo features require a
newer SQLite version; see details below.

### Optional Features

Rusqlite provides several features that are behind [Cargo
features](https://doc.rust-lang.org/cargo/reference/manifest.html#the-features-section). They are:

* [`load_extension`](https://docs.rs/rusqlite/~0/rusqlite/struct.LoadExtensionGuard.html)
  allows loading dynamic library-based SQLite extensions.
* [`backup`](https://docs.rs/rusqlite/~0/rusqlite/backup/index.html)
  allows use of SQLite's online backup API. Note: This feature requires SQLite 3.6.11 or later.
* [`functions`](https://docs.rs/rusqlite/~0/rusqlite/functions/index.html)
  allows you to load Rust closures into SQLite connections for use in queries.
  Note: This feature requires SQLite 3.7.3 or later.
* `window` for [window function](https://www.sqlite.org/windowfunctions.html) support (`fun(...) OVER ...`). (Implies `functions`.)
* [`trace`](https://docs.rs/rusqlite/~0/rusqlite/trace/index.html)
  allows hooks into SQLite's tracing and profiling APIs. Note: This feature
  requires SQLite 3.6.23 or later.
* [`blob`](https://docs.rs/rusqlite/~0/rusqlite/blob/index.html)
  gives `std::io::{Read, Write, Seek}` access to SQL BLOBs. Note: This feature
  requires SQLite 3.7.4 or later.
* [`limits`](https://docs.rs/rusqlite/~0/rusqlite/struct.Connection.html#method.limit)
  allows you to set and retrieve SQLite's per connection limits.
* `chrono` implements [`FromSql`](https://docs.rs/rusqlite/~0/rusqlite/types/trait.FromSql.html)
  and [`ToSql`](https://docs.rs/rusqlite/~0/rusqlite/types/trait.ToSql.html) for various
  types from the [`chrono` crate](https://crates.io/crates/chrono).
* `serde_json` implements [`FromSql`](https://docs.rs/rusqlite/~0/rusqlite/types/trait.FromSql.html)
  and [`ToSql`](https://docs.rs/rusqlite/~0/rusqlite/types/trait.ToSql.html) for the
  `Value` type from the [`serde_json` crate](https://crates.io/crates/serde_json).
* `time` implements [`FromSql`](https://docs.rs/rusqlite/~0/rusqlite/types/trait.FromSql.html)
   and [`ToSql`](https://docs.rs/rusqlite/~0/rusqlite/types/trait.ToSql.html) for the
   `time::OffsetDateTime` type from the [`time` crate](https://crates.io/crates/time).
* `url` implements [`FromSql`](https://docs.rs/rusqlite/~0/rusqlite/types/trait.FromSql.html)
  and [`ToSql`](https://docs.rs/rusqlite/~0/rusqlite/types/trait.ToSql.html) for the
  `Url` type from the [`url` crate](https://crates.io/crates/url).
* `bundled` uses a bundled version of SQLite.  This is a good option for cases where linking to SQLite is complicated, such as Windows.
* `sqlcipher` looks for the SQLCipher library to link against instead of SQLite. This feature is mutually exclusive with `bundled`.
* `hooks` for [Commit, Rollback](http://sqlite.org/c3ref/commit_hook.html) and [Data Change](http://sqlite.org/c3ref/update_hook.html) notification callbacks.
* `unlock_notify` for [Unlock](https://sqlite.org/unlock_notify.html) notification.
* `vtab` for [virtual table](https://sqlite.org/vtab.html) support (allows you to write virtual table implementations in Rust). Currently, only read-only virtual tables are supported.
* `series` exposes [`generate_series(...)`](https://www.sqlite.org/series.html) Table-Valued Function. (Implies `vtab`.)
* [`csvtab`](https://sqlite.org/csv.html), CSV virtual table written in Rust. (Implies `vtab`.)
* [`array`](https://sqlite.org/carray.html), The `rarray()` Table-Valued Function. (Implies `vtab`.)
* `i128_blob` allows storing values of type `i128` type in SQLite databases. Internally, the data is stored as a 16 byte big-endian blob, with the most significant bit flipped, which allows ordering and comparison between different blobs storing i128s to work as expected.
* `uuid` allows storing and retrieving `Uuid` values from the [`uuid`](https://docs.rs/uuid/) crate using blobs.
<<<<<<< HEAD
* [`session`](https://sqlite.org/sessionintro.html), Session module extension. Requires `buildtime_bindgen` feature.
* `deserialize` implements serialize and deserialize interfaces, to use a `Vec<u8>` as in-memory database file.
=======
* [`session`](https://sqlite.org/sessionintro.html), Session module extension. Requires `buildtime_bindgen` feature. (Implies `hooks`.)
* `extra_check` fail when a query passed to execute is readonly or has a column count > 0.
* `column_decltype` provides `columns()` method for Statements and Rows; omit if linking to a version of SQLite/SQLCipher compiled with `-DSQLITE_OMIT_DECLTYPE`.
* `collation` exposes [`sqlite3_create_collation_v2`](https://sqlite.org/c3ref/create_collation.html).
>>>>>>> bd96f61e

## Notes on building rusqlite and libsqlite3-sys

`libsqlite3-sys` is a separate crate from `rusqlite` that provides the Rust
declarations for SQLite's C API. By default, `libsqlite3-sys` attempts to find a SQLite library that already exists on your system using pkg-config, or a
[Vcpkg](https://github.com/Microsoft/vcpkg) installation for MSVC ABI builds.

You can adjust this behavior in a number of ways:

* If you use the `bundled` feature, `libsqlite3-sys` will use the
  [cc](https://crates.io/crates/cc) crate to compile SQLite from source and
  link against that. This source is embedded in the `libsqlite3-sys` crate and
  is currently SQLite 3.34.0 (as of `rusqlite` 0.24.1 / `libsqlite3-sys`
  0.21.0).  This is probably the simplest solution to any build problems. You can enable this by adding the following in your `Cargo.toml` file:
  ```toml
  [dependencies.rusqlite]
  version = "0.24.2"
  features = ["bundled"]
  ```
* When using the `bundled` feature, the build script will honor `SQLITE_MAX_VARIABLE_NUMBER` and `SQLITE_MAX_EXPR_DEPTH` variables. It will also honor a `LIBSQLITE3_FLAGS` variable, which can have a format like `"-USQLITE_ALPHA -DSQLITE_BETA SQLITE_GAMMA ..."`. That would disable the `SQLITE_ALPHA` flag, and set the `SQLITE_BETA` and `SQLITE_GAMMA` flags. (The initial `-D` can be omitted, as on the last one.)

* When linking against a SQLite library already on the system (so *not* using the `bundled` feature), you can set the `SQLITE3_LIB_DIR` environment variable to point to a directory containing the library. You can also set the `SQLITE3_INCLUDE_DIR` variable to point to the directory containing `sqlite3.h`.
* Installing the sqlite3 development packages will usually be all that is required, but
  the build helpers for [pkg-config](https://github.com/alexcrichton/pkg-config-rs)
  and [vcpkg](https://github.com/mcgoo/vcpkg-rs) have some additional configuration
  options. The default when using vcpkg is to dynamically link,
  which must be enabled by setting `VCPKGRS_DYNAMIC=1` environment variable before build.
  `vcpkg install sqlite3:x64-windows` will install the required library.
* When linking against a SQLite library already on the system, you can set the `SQLITE3_STATIC` environment variable to 1 to request that the library be statically instead of dynamically linked.


### Binding generation

We use [bindgen](https://crates.io/crates/bindgen) to generate the Rust
declarations from SQLite's C header file. `bindgen`
[recommends](https://github.com/servo/rust-bindgen#library-usage-with-buildrs)
running this as part of the build process of libraries that used this. We tried
this briefly (`rusqlite` 0.10.0, specifically), but it had some annoyances:

* The build time for `libsqlite3-sys` (and therefore `rusqlite`) increased
  dramatically.
* Running `bindgen` requires a relatively-recent version of Clang, which many
  systems do not have installed by default.
* Running `bindgen` also requires the SQLite header file to be present.

As of `rusqlite` 0.10.1, we avoid running `bindgen` at build-time by shipping
pregenerated bindings for several versions of SQLite. When compiling
`rusqlite`, we use your selected Cargo features to pick the bindings for the
minimum SQLite version that supports your chosen features. If you are using
`libsqlite3-sys` directly, you can use the same features to choose which
pregenerated bindings are chosen:

* `min_sqlite_version_3_6_8` - SQLite 3.6.8 bindings (this is the default)
* `min_sqlite_version_3_6_23` - SQLite 3.6.23 bindings
* `min_sqlite_version_3_7_7` - SQLite 3.7.7 bindings

If you use the `bundled` feature, you will get pregenerated bindings for the
bundled version of SQLite. If you need other specific pregenerated binding
versions, please file an issue. If you want to run `bindgen` at buildtime to
produce your own bindings, use the `buildtime_bindgen` Cargo feature.

If you enable the `modern_sqlite` feature, we'll use the bindings we would have
included with the bundled build. You generally should have `buildtime_bindgen`
enabled if you turn this on, as otherwise you'll need to keep the version of
SQLite you link with in sync with what rusqlite would have bundled, (usually the
most recent release of SQLite). Failing to do this will cause a runtime error.

## Contributing

Rusqlite has many features, and many of them impact the build configuration in
incompatible ways. This is unfortunate, and makes testing changes hard.

To help here: you generally should ensure that you run tests/lint for
`--features bundled`, and `--features "bundled-full session buildtime_bindgen"`.

If running bindgen is problematic for you, `--features bundled-full` enables
bundled and all features which don't require binding generation, and can be used
instead.

### Checklist

- Run `cargo fmt` to ensure your Rust code is correctly formatted.
- Ensure `cargo clippy --all-targets --workspace --features bundled` passes without warnings.
- Ensure `cargo clippy --all-targets --workspace --features "bundled-full session buildtime_bindgen"` passes without warnings.
- Ensure `cargo test --all-targets --workspace --features bundled` reports no failures.
- Ensure `cargo test --all-targets --workspace --features "bundled-full session buildtime_bindgen"` reports no failures.

## Author

Rusqlite is the product of hard work by a number of people. A list is available
here: https://github.com/rusqlite/rusqlite/graphs/contributors

## Community

Currently there's a gitter channel set up for rusqlite [here](https://gitter.im/rusqlite/community).

## License

Rusqlite is available under the MIT license. See the LICENSE file for more info.<|MERGE_RESOLUTION|>--- conflicted
+++ resolved
@@ -108,15 +108,11 @@
 * [`array`](https://sqlite.org/carray.html), The `rarray()` Table-Valued Function. (Implies `vtab`.)
 * `i128_blob` allows storing values of type `i128` type in SQLite databases. Internally, the data is stored as a 16 byte big-endian blob, with the most significant bit flipped, which allows ordering and comparison between different blobs storing i128s to work as expected.
 * `uuid` allows storing and retrieving `Uuid` values from the [`uuid`](https://docs.rs/uuid/) crate using blobs.
-<<<<<<< HEAD
-* [`session`](https://sqlite.org/sessionintro.html), Session module extension. Requires `buildtime_bindgen` feature.
 * `deserialize` implements serialize and deserialize interfaces, to use a `Vec<u8>` as in-memory database file.
-=======
 * [`session`](https://sqlite.org/sessionintro.html), Session module extension. Requires `buildtime_bindgen` feature. (Implies `hooks`.)
 * `extra_check` fail when a query passed to execute is readonly or has a column count > 0.
 * `column_decltype` provides `columns()` method for Statements and Rows; omit if linking to a version of SQLite/SQLCipher compiled with `-DSQLITE_OMIT_DECLTYPE`.
 * `collation` exposes [`sqlite3_create_collation_v2`](https://sqlite.org/c3ref/create_collation.html).
->>>>>>> bd96f61e
 
 ## Notes on building rusqlite and libsqlite3-sys
 
