environment:
<<<<<<< HEAD
  TARGET: x86_64-pc-windows-gnu
  MSYS2_BITS: 64
=======
  matrix:
  - TARGET: 1.15.0-x86_64-pc-windows-gnu
    MSYS2_BITS: 64
  - TARGET: 1.15.0-x86_64-pc-windows-msvc
    VCPKG_DEFAULT_TRIPLET: x64-windows
  - TARGET: nightly-x86_64-pc-windows-msvc
    VCPKG_DEFAULT_TRIPLET: x64-windows-static
    RUSTFLAGS: -Ctarget-feature=+crt-static
>>>>>>> d5bd7d96
install:
  - appveyor DownloadFile https://win.rustup.rs/ -FileName rustup-init.exe
  - rustup-init -yv --default-toolchain stable --default-host %target%
  - set PATH=%PATH%;%USERPROFILE%\.cargo\bin
  - if defined MSYS2_BITS set PATH=%PATH%;C:\msys64\mingw%MSYS2_BITS%\bin
  - rustc -V
  - cargo -V
  - ps: Start-FileDownload 'https://sqlite.org/2017/sqlite-dll-win64-x64-3170000.zip' # download SQLite dll (useful only when the `bundled` feature is not set)
  - if not defined VCPKG_DEFAULT_TRIPLET 7z e sqlite-dll-win64-x64-3170000.zip -y > nul
  - ps: Start-FileDownload 'https://sqlite.org/2017/sqlite-amalgamation-3170000.zip' # download SQLite headers (useful only when the `bundled` feature is not set)
  - if not defined VCPKG_DEFAULT_TRIPLET 7z e sqlite-amalgamation-3170000.zip -y > nul
  - if not defined VCPKG_DEFAULT_TRIPLET SET SQLITE3_LIB_DIR=%APPVEYOR_BUILD_FOLDER% # specify where the SQLite dll has been downloaded (useful only when the `bundled` feature is not set)
  - if not defined VCPKG_DEFAULT_TRIPLET SET SQLITE3_INCLUDE_DIR=%APPVEYOR_BUILD_FOLDER% # specify where the SQLite headers have been downloaded (useful only when the `bundled` feature is not set)
  # install vcpkg and the sqlite3 package
  - if defined VCPKG_DEFAULT_TRIPLET git clone https://github.com/Microsoft/vcpkg c:\projects\vcpkg
  - if defined VCPKG_DEFAULT_TRIPLET c:\projects\vcpkg\bootstrap-vcpkg.bat
  - if defined VCPKG_DEFAULT_TRIPLET set VCPKG_ROOT=c:\projects\vcpkg
  - if defined VCPKG_DEFAULT_TRIPLET %VCPKG_ROOT%\vcpkg.exe install sqlite3
  - if defined VCPKG_DEFAULT_TRIPLET appveyor DownloadFile http://releases.llvm.org/4.0.0/LLVM-4.0.0-win64.exe
  - if defined VCPKG_DEFAULT_TRIPLET LLVM-4.0.0-win64.exe /S

build: false

test_script:
  - cargo test --lib --verbose
  - cargo test --lib --verbose --features bundled
  - cargo test --lib --features "backup blob chrono functions limits load_extension serde_json trace"
  - cargo test --lib --features "backup blob chrono functions limits load_extension serde_json trace buildtime_bindgen"
  - cargo test --lib --features "backup blob chrono functions limits load_extension serde_json trace bundled"
  - cargo test --lib --features "backup blob chrono functions limits load_extension serde_json trace bundled buildtime_bindgen"

cache:
  - C:\Users\appveyor\.cargo<|MERGE_RESOLUTION|>--- conflicted
+++ resolved
@@ -1,8 +1,4 @@
 environment:
-<<<<<<< HEAD
-  TARGET: x86_64-pc-windows-gnu
-  MSYS2_BITS: 64
-=======
   matrix:
   - TARGET: 1.15.0-x86_64-pc-windows-gnu
     MSYS2_BITS: 64
@@ -11,7 +7,6 @@
   - TARGET: nightly-x86_64-pc-windows-msvc
     VCPKG_DEFAULT_TRIPLET: x64-windows-static
     RUSTFLAGS: -Ctarget-feature=+crt-static
->>>>>>> d5bd7d96
 install:
   - appveyor DownloadFile https://win.rustup.rs/ -FileName rustup-init.exe
   - rustup-init -yv --default-toolchain stable --default-host %target%
