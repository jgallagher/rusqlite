--- conflicted
+++ resolved
@@ -581,6 +581,7 @@
     }
 
     /// Determine if all associated prepared statements have been reset.
+    #[cfg(feature = "bundled")]
     pub fn is_busy(&self) -> bool {
         self.db.borrow().is_busy()
     }
@@ -905,25 +906,20 @@
                 )
             }
         };
-<<<<<<< HEAD
-        self.decode_result(r)
-            .map(|_| Statement::new(conn, RawStatement::new(c_stmt)))
-=======
         self.decode_result(r).map(|_| {
             Statement::new(conn, RawStatement::new(c_stmt))
         })
->>>>>>> 89f38b40
     }
 
     fn changes(&mut self) -> c_int {
         unsafe { ffi::sqlite3_changes(self.db()) }
     }
 
-<<<<<<< HEAD
     fn is_autocommit(&self) -> bool {
         unsafe { ffi::sqlite3_get_autocommit(self.db()) != 0 }
     }
 
+    #[cfg(feature = "bundled")] // 3.8.6
     fn is_busy(&self) -> bool {
         let db = self.db();
         unsafe {
@@ -936,10 +932,10 @@
             }
         }
         return false;
-=======
+    }
+
     #[cfg(not(feature = "hooks"))]
     fn remove_hooks(&mut self) {
->>>>>>> 89f38b40
     }
 }
 
