//! Rusqlite is an ergonomic wrapper for using SQLite from Rust. It attempts to expose
//! an interface similar to [rust-postgres](https://github.com/sfackler/rust-postgres).
//!
//! ```rust
//! extern crate rusqlite;
//! extern crate time;
//!
//! use time::Timespec;
//! use rusqlite::SqliteConnection;
//!
//! #[derive(Show)]
//! struct Person {
//!     id: i32,
//!     name: String,
//!     time_created: Timespec,
//!     data: Option<Vec<u8>>
//! }
//!
//! fn main() {
//!     let conn = SqliteConnection::open(":memory:").unwrap();
//!
//!     conn.execute("CREATE TABLE person (
//!                   id              INTEGER PRIMARY KEY,
//!                   name            TEXT NOT NULL,
//!                   time_created    TEXT NOT NULL,
//!                   data            BLOB
//!                   )", &[]).unwrap();
//!     let me = Person {
//!         id: 0,
//!         name: "Steven".to_string(),
//!         time_created: time::get_time(),
//!         data: None
//!     };
//!     conn.execute("INSERT INTO person (name, time_created, data)
//!                   VALUES ($1, $2, $3)",
//!                  &[&me.name, &me.time_created, &me.data]).unwrap();
//!
//!     let mut stmt = conn.prepare("SELECT id, name, time_created, data FROM person").unwrap();
//!     for row in stmt.query(&[]).unwrap().map(|row| row.unwrap()) {
//!         let person = Person {
//!             id: row.get(0),
//!             name: row.get(1),
//!             time_created: row.get(2),
//!             data: row.get(3)
//!         };
//!         println!("Found person {}", person);
//!     }
//! }
//! ```
#![feature(globs)]
#![feature(unsafe_destructor)]
#![feature(macro_rules)]
#![feature(associated_types)]

extern crate libc;

use std::mem;
use std::ptr;
use std::fmt;
use std::rc::{Rc};
use std::cell::{RefCell, Cell};
use std::c_str::{CString, ToCStr};
use libc::{c_int, c_void, c_char};

use types::{ToSql, FromSql};

pub use transaction::{SqliteTransaction};
pub use transaction::{SqliteTransactionBehavior,
                      SqliteTransactionDeferred,
                      SqliteTransactionImmediate,
                      SqliteTransactionExclusive};

pub mod types;
mod transaction;

/// Automatically generated FFI bindings (via [bindgen](https://github.com/crabtw/rust-bindgen)).
#[allow(dead_code,non_snake_case,non_camel_case_types)] pub mod ffi;

/// A typedef of the result returned by many methods.
pub type SqliteResult<T> = Result<T, SqliteError>;

unsafe fn errmsg_to_string(errmsg: *const c_char) -> String {
    let c_str = CString::new(errmsg, false);
    c_str.as_str().unwrap_or("Invalid error message encoding").to_string()
}

/// Encompasses an error result from a call to the SQLite C API.
#[derive(Show)]
pub struct SqliteError {
    /// The error code returned by a SQLite C API call. See [SQLite Result
    /// Codes](http://www.sqlite.org/rescode.html) for details.
    pub code: c_int,

    /// The error message provided by [sqlite3_errmsg](http://www.sqlite.org/c3ref/errcode.html),
    /// if possible, or a generic error message based on `code` otherwise.
    pub message: String,
}

impl SqliteError {
    fn from_handle(db: *mut ffi::Struct_sqlite3, code: c_int) -> SqliteError {
        let message = if db.is_null() {
            ffi::code_to_str(code).to_string()
        } else {
            unsafe { errmsg_to_string(ffi::sqlite3_errmsg(db)) }
        };
        SqliteError{ code: code, message: message }
    }
}

/// A connection to a SQLite database.
///
/// ## Warning
///
/// Note that despite the fact that most `SqliteConnection` methods take an immutable reference to
/// `self`, `SqliteConnection` is NOT threadsafe, and using it from multiple threads may result in
/// runtime panics or data races. The SQLite connection handle has at least two pieces of internal
/// state (the last insertion ID and the last error message) that rusqlite uses, but wrapping these
/// APIs in a safe way from Rust would be too restrictive (for example, you would not be able to
/// prepare multiple statements at the same time).
pub struct SqliteConnection {
    db: RefCell<InnerSqliteConnection>,
}

impl SqliteConnection {
    /// Open a new connection to a SQLite database.
    ///
    /// Use the special path `:memory:` to create an in-memory database.
    /// `SqliteConnection::open(path)` is equivalent to `SqliteConnection::open_with_flags(path,
    /// SQLITE_OPEN_READ_WRITE | SQLITE_OPEN_CREATE)`.
    pub fn open(path: &str) -> SqliteResult<SqliteConnection> {
        let flags = SQLITE_OPEN_READ_WRITE | SQLITE_OPEN_CREATE;
        SqliteConnection::open_with_flags(path, flags)
    }

    /// Open a new connection to a SQLite database.
    ///
    /// Use the special path `:memory:` to create an in-memory database. See [Opening A New
    /// Database Connection](http://www.sqlite.org/c3ref/open.html) for a description of valid
    /// flag combinations.
    pub fn open_with_flags(path: &str, flags: SqliteOpenFlags) -> SqliteResult<SqliteConnection> {
        InnerSqliteConnection::open_with_flags(path, flags).map(|db| {
            SqliteConnection{ db: RefCell::new(db) }
        })
    }

    /// Begin a new transaction with the default behavior (DEFERRED).
    ///
    /// The transaction defaults to rolling back when it is dropped. If you want the transaction to
    /// commit, you must call `commit` or `set_commit`.
    ///
    /// ## Example
    ///
    /// ```rust,no_run
    /// # use rusqlite::{SqliteConnection, SqliteResult};
    /// # fn do_queries_part_1(conn: &SqliteConnection) -> SqliteResult<()> { Ok(()) }
    /// # fn do_queries_part_2(conn: &SqliteConnection) -> SqliteResult<()> { Ok(()) }
    /// fn perform_queries(conn: &SqliteConnection) -> SqliteResult<()> {
    ///     let tx = try!(conn.transaction());
    ///
    ///     try!(do_queries_part_1(conn)); // tx causes rollback if this fails
    ///     try!(do_queries_part_2(conn)); // tx causes rollback if this fails
    ///
    ///     tx.commit()
    /// }
    /// ```
    pub fn transaction<'a>(&'a self) -> SqliteResult<SqliteTransaction<'a>> {
        SqliteTransaction::new(self, SqliteTransactionDeferred)
    }

    /// Begin a new transaction with a specified behavior.
    ///
    /// See `transaction`.
    pub fn transaction_with_behavior<'a>(&'a self, behavior: SqliteTransactionBehavior)
            -> SqliteResult<SqliteTransaction<'a>> {
        SqliteTransaction::new(self, behavior)
    }

    /// Convenience method to run multiple SQL statements (that cannot take any parameters).
    ///
    /// Uses [sqlite3_exec](http://www.sqlite.org/c3ref/exec.html) under the hood.
    ///
    /// ## Example
    ///
    /// ```rust,no_run
    /// # use rusqlite::{SqliteConnection, SqliteResult};
    /// fn create_tables(conn: &SqliteConnection) -> SqliteResult<()> {
    ///     conn.execute_batch("BEGIN;
    ///                         CREATE TABLE foo(x INTEGER);
    ///                         CREATE TABLE bar(y TEXT);
    ///                         COMMIT;")
    /// }
    /// ```
    pub fn execute_batch(&self, sql: &str) -> SqliteResult<()> {
        self.db.borrow_mut().execute_batch(sql)
    }

    /// Convenience method to prepare and execute a single SQL statement.
    ///
    /// On success, returns the number of rows that were changed or inserted or deleted (via
    /// `sqlite3_changes`).
    ///
    /// ## Example
    ///
    /// ```rust,no_run
    /// # use rusqlite::{SqliteConnection};
    /// fn update_rows(conn: &SqliteConnection) {
    ///     match conn.execute("UPDATE foo SET bar = 'baz' WHERE qux = ?", &[&1i32]) {
    ///         Ok(updated) => println!("{} rows were updated", updated),
    ///         Err(err) => println!("update failed: {}", err),
    ///     }
    /// }
    /// ```
    pub fn execute(&self, sql: &str, params: &[&ToSql]) -> SqliteResult<uint> {
        self.prepare(sql).and_then(|mut stmt| stmt.execute(params))
    }

    /// Get the SQLite rowid of the most recent successful INSERT.
    ///
    /// Uses [sqlite3_last_insert_rowid](https://www.sqlite.org/c3ref/last_insert_rowid.html) under
    /// the hood.
    pub fn last_insert_rowid(&self) -> i64 {
        self.db.borrow_mut().last_insert_rowid()
    }

    /// Convenience method to execute a query that is expected to return a single row.
    ///
    /// ## Example
    ///
    /// ```rust,no_run
    /// # use rusqlite::{SqliteConnection};
    /// fn preferred_locale(conn: &SqliteConnection) -> String {
    ///     conn.query_row("SELECT value FROM preferences WHERE name='locale'", &[], |row| {
    ///         row.get(0)
    ///     })
    /// }
    /// ```
    ///
    /// ## Failure
    ///
    /// Panics if:
    ///
    ///   * Preparing the query fails.
    ///   * Running the query fails (i.e., calling `query` on the prepared statement).
    ///   * The query does not successfully return at least one row.
    ///
    /// If the query returns more than one row, all rows except the first are ignored.
    pub fn query_row<T>(&self, sql: &str, params: &[&ToSql], f: |SqliteRow| -> T) -> T {
        let mut stmt = self.prepare(sql).unwrap();
        let mut rows = stmt.query(params).unwrap();
        f(rows.next().expect("Query did not return a row").unwrap())
    }

    /// Prepare a SQL statement for execution.
    ///
    /// ## Example
    ///
    /// ```rust,no_run
    /// # use rusqlite::{SqliteConnection, SqliteResult};
    /// fn insert_new_people(conn: &SqliteConnection) -> SqliteResult<()> {
    ///     let mut stmt = try!(conn.prepare("INSERT INTO People (name) VALUES (?)"));
    ///     try!(stmt.execute(&[&"Joe Smith"]));
    ///     try!(stmt.execute(&[&"Bob Jones"]));
    ///     Ok(())
    /// }
    /// ```
    pub fn prepare<'a>(&'a self, sql: &str) -> SqliteResult<SqliteStatement<'a>> {
        self.db.borrow_mut().prepare(self, sql)
    }

    /// Close the SQLite connection.
    ///
    /// This is functionally equivalent to the `Drop` implementation for `SqliteConnection` except
    /// that it returns any error encountered to the caller.
    pub fn close(self) -> SqliteResult<()> {
        self.db.borrow_mut().close()
    }

    fn decode_result(&self, code: c_int) -> SqliteResult<()> {
        self.db.borrow_mut().decode_result(code)
    }

    fn changes(&self) -> uint {
        self.db.borrow_mut().changes()
    }
}

impl fmt::Show for SqliteConnection {
    fn fmt(&self, f: &mut fmt::Formatter) -> fmt::Result {
        write!(f, "SqliteConnection()")
    }
}

struct InnerSqliteConnection {
    db: *mut ffi::Struct_sqlite3,
}

bitflags! {
    #[doc = "Flags for opening SQLite database connections."]
    #[doc = "See [sqlite3_open_v2](http://www.sqlite.org/c3ref/open.html) for details."]
    #[repr(C)]
    flags SqliteOpenFlags: c_int {
        const SQLITE_OPEN_READ_ONLY     = 0x00000001,
        const SQLITE_OPEN_READ_WRITE    = 0x00000002,
        const SQLITE_OPEN_CREATE        = 0x00000004,
        const SQLITE_OPEN_URI           = 0x00000040,
        const SQLITE_OPEN_MEMORY        = 0x00000080,
        const SQLITE_OPEN_NO_MUTEX      = 0x00008000,
        const SQLITE_OPEN_FULL_MUTEX    = 0x00010000,
        const SQLITE_OPEN_SHARED_CACHE  = 0x00020000,
        const SQLITE_OPEN_PRIVATE_CACHE = 0x00040000,
    }
}

impl InnerSqliteConnection {
    fn open_with_flags(path: &str, flags: SqliteOpenFlags) -> SqliteResult<InnerSqliteConnection> {
        path.with_c_str(|c_path| unsafe {
            let mut db: *mut ffi::sqlite3 = mem::uninitialized();
            let r = ffi::sqlite3_open_v2(c_path, &mut db, flags.bits(), ptr::null());
            if r != ffi::SQLITE_OK {
                let e = if db.is_null() {
                    SqliteError{ code: r,
                                 message: ffi::code_to_str(r).to_string() }
                } else {
                    let e = SqliteError::from_handle(db, r);
                    ffi::sqlite3_close(db);
                    e
                };

                return Err(e);
            }

            let r = ffi::sqlite3_busy_timeout(db, 5000);
            if r != ffi::SQLITE_OK {
                let e = SqliteError::from_handle(db, r);
                ffi::sqlite3_close(db);
                return Err(e);
            }

            Ok(InnerSqliteConnection{ db: db })
        })
    }

    fn decode_result(&mut self, code: c_int) -> SqliteResult<()> {
        if code == ffi::SQLITE_OK {
            Ok(())
        } else {
            Err(SqliteError::from_handle(self.db, code))
        }
    }

    fn close(&mut self) -> SqliteResult<()> {
        let r = unsafe { ffi::sqlite3_close(self.db) };
        self.db = ptr::null_mut();
        self.decode_result(r)
    }

    fn execute_batch(&mut self, sql: &str) -> SqliteResult<()> {
        sql.with_c_str(|c_sql| unsafe {
            let mut errmsg: *mut c_char = mem::uninitialized();
            let r = ffi::sqlite3_exec(self.db, c_sql, None, ptr::null_mut(), &mut errmsg);
            if r == ffi::SQLITE_OK {
                Ok(())
            } else {
                let message = errmsg_to_string(&*errmsg);
                ffi::sqlite3_free(errmsg as *mut c_void);
                Err(SqliteError{ code: r, message: message })
            }
        })
    }

    fn last_insert_rowid(&self) -> i64 {
        unsafe {
            ffi::sqlite3_last_insert_rowid(self.db)
        }
    }

    fn prepare<'a>(&mut self,
                   conn: &'a SqliteConnection,
                   sql: &str) -> SqliteResult<SqliteStatement<'a>> {
        let mut c_stmt: *mut ffi::sqlite3_stmt = unsafe { mem::uninitialized() };
        let r = sql.with_c_str(|c_sql| unsafe {
            let len_with_nul = (sql.len() + 1) as c_int;
            ffi::sqlite3_prepare_v2(self.db, c_sql, len_with_nul, &mut c_stmt, ptr::null_mut())
        });
        self.decode_result(r).map(|_| {
            SqliteStatement::new(conn, c_stmt)
        })
    }

    fn changes(&mut self) -> uint {
        unsafe{ ffi::sqlite3_changes(self.db) as uint }
    }
}

impl Drop for InnerSqliteConnection {
    #[allow(unused_must_use)]
    fn drop(&mut self) {
        self.close();
    }
}

/// A prepared statement.
pub struct SqliteStatement<'conn> {
    conn: &'conn SqliteConnection,
    stmt: *mut ffi::sqlite3_stmt,
    needs_reset: bool,
}

impl<'conn> SqliteStatement<'conn> {
    fn new(conn: &SqliteConnection, stmt: *mut ffi::sqlite3_stmt) -> SqliteStatement {
        SqliteStatement{ conn: conn, stmt: stmt, needs_reset: false }
    }

    /// Execute the prepared statement.
    ///
    /// On success, returns the number of rows that were changed or inserted or deleted (via
    /// `sqlite3_changes`).
    ///
    /// ## Example
    ///
    /// ```rust,no_run
    /// # use rusqlite::{SqliteConnection, SqliteResult};
    /// fn update_rows(conn: &SqliteConnection) -> SqliteResult<()> {
    ///     let mut stmt = try!(conn.prepare("UPDATE foo SET bar = 'baz' WHERE qux = ?"));
    ///
    ///     try!(stmt.execute(&[&1i32]));
    ///     try!(stmt.execute(&[&2i32]));
    ///
    ///     Ok(())
    /// }
    /// ```
    pub fn execute(&mut self, params: &[&ToSql]) -> SqliteResult<uint> {
        self.reset_if_needed();

        unsafe {
            assert_eq!(params.len() as c_int, ffi::sqlite3_bind_parameter_count(self.stmt));

            for (i, p) in params.iter().enumerate() {
                try!(self.conn.decode_result(p.bind_parameter(self.stmt, (i + 1) as c_int)));
            }

            self.needs_reset = true;
            let r = ffi::sqlite3_step(self.stmt);
            match r {
                ffi::SQLITE_DONE => Ok(self.conn.changes()),
                ffi::SQLITE_ROW => Err(SqliteError{ code: r,
                    message: "Unexpected row result - did you mean to call query?".to_string() }),
                _ => Err(self.conn.decode_result(r).unwrap_err()),
            }
        }
    }

    /// Execute the prepared statement, returning an iterator over the resulting rows.
    ///
    /// ## Example
    ///
    /// ```rust,no_run
    /// # use rusqlite::{SqliteConnection, SqliteResult};
    /// fn get_names(conn: &SqliteConnection) -> SqliteResult<Vec<String>> {
    ///     let mut stmt = try!(conn.prepare("SELECT name FROM people"));
    ///     let mut rows = try!(stmt.query(&[]));
    ///
    ///     let mut names = Vec::new();
    ///     for result_row in rows {
    ///         let row = try!(result_row);
    ///         names.push(row.get(0));
    ///     }
    ///
    ///     Ok(names)
    /// }
    /// ```
    pub fn query<'a>(&'a mut self, params: &[&ToSql]) -> SqliteResult<SqliteRows<'a>> {
        self.reset_if_needed();

        unsafe {
            assert_eq!(params.len() as c_int, ffi::sqlite3_bind_parameter_count(self.stmt));

            for (i, p) in params.iter().enumerate() {
                try!(self.conn.decode_result(p.bind_parameter(self.stmt, (i + 1) as c_int)));
            }

            self.needs_reset = true;
            Ok(SqliteRows::new(self))
        }
    }

    /// Consumes the statement.
    ///
    /// Functionally equivalent to the `Drop` implementation, but allows callers to see any errors
    /// that occur.
    pub fn finalize(mut self) -> SqliteResult<()> {
        self.finalize_()
    }

    fn reset_if_needed(&mut self) {
        if self.needs_reset {
            unsafe { ffi::sqlite3_reset(self.stmt); };
            self.needs_reset = false;
        }
    }

    fn finalize_(&mut self) -> SqliteResult<()> {
        let r = unsafe { ffi::sqlite3_finalize(self.stmt) };
        self.stmt = ptr::null_mut();
        self.conn.decode_result(r)
    }
}

impl<'conn> fmt::Show for SqliteStatement<'conn> {
    fn fmt(&self, f: &mut fmt::Formatter) -> fmt::Result {
        write!(f, "Statement( conn: {}, stmt: {} )", self.conn, self.stmt)
    }
}

#[unsafe_destructor]
impl<'conn> Drop for SqliteStatement<'conn> {
    #[allow(unused_must_use)]
    fn drop(&mut self) {
        self.finalize_();
    }
}

/// An iterator over the resulting rows of a query.
///
/// ## Warning
///
/// Due to the way SQLite returns result rows of a query, it is not safe to attempt to get values
/// from a row after it has become stale (i.e., `next()` has been called again on the `SqliteRows`
/// iterator). For example:
///
/// ```rust,no_run
/// # use rusqlite::{SqliteConnection, SqliteResult};
/// fn bad_function_will_panic(conn: &SqliteConnection) -> SqliteResult<i64> {
///     let mut stmt = try!(conn.prepare("SELECT id FROM my_table"));
///     let mut rows = try!(stmt.query(&[]));
///
///     let row0 = try!(rows.next().unwrap());
///     // row 0 is value now...
///
///     let row1 = try!(rows.next().unwrap());
///     // row 0 is now STALE, and row 1 is valid
///
///     let my_id = row0.get(0); // WILL PANIC because row 0 is stale
///     Ok(my_id)
/// }
/// ```
///
/// Please note that this means some of the methods on `Iterator` are not useful, such as `collect`
/// (which would result in a collection of rows, only the last of which can safely be used) and
/// `min`/`max` (which could return a stale row unless the last row happened to be the min or max,
/// respectively).
///
/// This problem could be solved by changing the signature of `next` to tie the lifetime of the
/// returned row to the lifetime of (a mutable reference to) the result rows handle, but this would
/// no longer implement `Iterator`, and therefore you would lose access to the majority of
/// functions which are useful (such as support for `for ... in ...` looping, `map`, `filter`,
/// etc.).
pub struct SqliteRows<'stmt> {
    stmt: &'stmt SqliteStatement<'stmt>,
    current_row: Rc<Cell<c_int>>,
    failed: bool,
}

impl<'stmt> SqliteRows<'stmt> {
    fn new(stmt: &'stmt SqliteStatement<'stmt>) -> SqliteRows<'stmt> {
        SqliteRows{ stmt: stmt, current_row: Rc::new(Cell::new(0)), failed: false }
    }
}

impl<'stmt> Iterator for SqliteRows<'stmt> {
    type Item = SqliteResult<SqliteRow<'stmt>>;
<<<<<<< HEAD
    
    fn next(&mut self) -> Option<<Self as Iterator>::Item> {
=======

    fn next(&mut self) -> Option<SqliteResult<SqliteRow<'stmt>>> {
>>>>>>> f6884cc0
        if self.failed {
            return None;
        }
        match unsafe { ffi::sqlite3_step(self.stmt.stmt) } {
            ffi::SQLITE_ROW => {
                let current_row = self.current_row.get() + 1;
                self.current_row.set(current_row);
                Some(Ok(SqliteRow{
                    stmt: self.stmt,
                    current_row: self.current_row.clone(),
                    row_idx: current_row,
                }))
            },
            ffi::SQLITE_DONE => None,
            code => {
                self.failed = true;
                Some(Err(self.stmt.conn.decode_result(code).unwrap_err()))
            }
        }
    }
}

/// A single result row of a query.
pub struct SqliteRow<'stmt> {
    stmt: &'stmt SqliteStatement<'stmt>,
    current_row: Rc<Cell<c_int>>,
    row_idx: c_int,
}

impl<'stmt> SqliteRow<'stmt> {
    /// Get the value of a particular column of the result row.
    ///
    /// Note that `SqliteRow` can panic at runtime if you use it incorrectly. When you are
    /// retrieving the rows of a query, a row becomes stale once you have requested the next row,
    /// and the values can no longer be retrieved. In general (when using looping over the rows,
    /// for example) this isn't an issue, but it means you cannot do something like this:
    ///
    /// ```rust,no_run
    /// # use rusqlite::{SqliteConnection, SqliteResult};
    /// fn bad_function_will_panic(conn: &SqliteConnection) -> SqliteResult<i64> {
    ///     let mut stmt = try!(conn.prepare("SELECT id FROM my_table"));
    ///     let mut rows = try!(stmt.query(&[]));
    ///
    ///     let row0 = try!(rows.next().unwrap());
    ///     // row 0 is value now...
    ///
    ///     let row1 = try!(rows.next().unwrap());
    ///     // row 0 is now STALE, and row 1 is valid
    ///
    ///     let my_id = row0.get(0); // WILL PANIC because row 0 is stale
    ///     Ok(my_id)
    /// }
    /// ```
    ///
    /// ## Failure
    ///
    /// Panics if `idx` is outside the range of columns in the returned query or if this row
    /// is stale.
    pub fn get<T: FromSql>(&self, idx: c_int) -> T {
        self.get_opt(idx).unwrap()
    }

    /// Attempt to get the value of a particular column of the result row.
    ///
    /// ## Failure
    ///
    /// Returns a `SQLITE_MISUSE`-coded `SqliteError` if `idx` is outside the valid column range
    /// for this row or if this row is stale.
    pub fn get_opt<T: FromSql>(&self, idx: c_int) -> SqliteResult<T> {
        if self.row_idx != self.current_row.get() {
            return Err(SqliteError{ code: ffi::SQLITE_MISUSE,
                message: "Cannot get values from a row after advancing to next row".to_string() });
        }
        unsafe {
            if idx < 0 || idx >= ffi::sqlite3_column_count(self.stmt.stmt) {
                return Err(SqliteError{ code: ffi::SQLITE_MISUSE,
                    message: "Invalid column index".to_string() });
            }
            FromSql::column_result(self.stmt.stmt, idx)
        }
    }
}

#[cfg(test)]
mod test {
    use super::*;

    fn checked_memory_handle() -> SqliteConnection {
        SqliteConnection::open(":memory:").unwrap()
    }

    #[test]
    fn test_open() {
        assert!(SqliteConnection::open(":memory:").is_ok());

        let db = checked_memory_handle();
        assert!(db.close().is_ok());
    }

    #[test]
    fn test_open_with_flags() {
        for bad_flags in [
            SqliteOpenFlags::empty(),
            SQLITE_OPEN_READ_ONLY | SQLITE_OPEN_READ_WRITE,
            SQLITE_OPEN_READ_ONLY | SQLITE_OPEN_CREATE,
        ].iter() {
            assert!(SqliteConnection::open_with_flags(":memory:", *bad_flags).is_err());
        }

        assert!(SqliteConnection::open_with_flags(
                "file::memory:", SQLITE_OPEN_READ_ONLY|SQLITE_OPEN_URI).is_ok());
    }

    #[test]
    fn test_execute_batch() {
        let db = checked_memory_handle();
        let sql = "BEGIN;
                   CREATE TABLE foo(x INTEGER);
                   INSERT INTO foo VALUES(1);
                   INSERT INTO foo VALUES(2);
                   INSERT INTO foo VALUES(3);
                   INSERT INTO foo VALUES(4);
                   END;";
        db.execute_batch(sql).unwrap();

        db.execute_batch("UPDATE foo SET x = 3 WHERE x < 3").unwrap();

        assert!(db.execute_batch("INVALID SQL").is_err());
    }

    #[test]
    fn test_execute() {
        let db = checked_memory_handle();
        db.execute_batch("CREATE TABLE foo(x INTEGER)").unwrap();

        assert_eq!(db.execute("INSERT INTO foo(x) VALUES (?)", &[&1i32]).unwrap(), 1);
        assert_eq!(db.execute("INSERT INTO foo(x) VALUES (?)", &[&2i32]).unwrap(), 1);

        assert_eq!(3i32, db.query_row("SELECT SUM(x) FROM foo", &[], |r| r.get(0)));
    }

    #[test]
    fn test_prepare_execute() {
        let db = checked_memory_handle();
        db.execute_batch("CREATE TABLE foo(x INTEGER);").unwrap();

        let mut insert_stmt = db.prepare("INSERT INTO foo(x) VALUES(?)").unwrap();
        assert_eq!(insert_stmt.execute(&[&1i32]).unwrap(), 1);
        assert_eq!(insert_stmt.execute(&[&2i32]).unwrap(), 1);
        assert_eq!(insert_stmt.execute(&[&3i32]).unwrap(), 1);

        assert_eq!(insert_stmt.execute(&[&"hello".to_string()]).unwrap(), 1);
        assert_eq!(insert_stmt.execute(&[&"goodbye".to_string()]).unwrap(), 1);
        assert_eq!(insert_stmt.execute(&[&types::Null]).unwrap(), 1);

        let mut update_stmt = db.prepare("UPDATE foo SET x=? WHERE x<?").unwrap();
        assert_eq!(update_stmt.execute(&[&3i32, &3i32]).unwrap(), 2);
        assert_eq!(update_stmt.execute(&[&3i32, &3i32]).unwrap(), 0);
        assert_eq!(update_stmt.execute(&[&8i32, &8i32]).unwrap(), 3);
    }

    #[test]
    fn test_prepare_query() {
        let db = checked_memory_handle();
        db.execute_batch("CREATE TABLE foo(x INTEGER);").unwrap();

        let mut insert_stmt = db.prepare("INSERT INTO foo(x) VALUES(?)").unwrap();
        assert_eq!(insert_stmt.execute(&[&1i32]).unwrap(), 1);
        assert_eq!(insert_stmt.execute(&[&2i32]).unwrap(), 1);
        assert_eq!(insert_stmt.execute(&[&3i32]).unwrap(), 1);

        let mut query = db.prepare("SELECT x FROM foo WHERE x < ? ORDER BY x DESC").unwrap();
        {
            let rows = query.query(&[&4i32]).unwrap();
            let v: Vec<i32> = rows.map(|r| r.unwrap().get(0)).collect();

            assert_eq!(v.as_slice(), [3i32, 2, 1].as_slice());
        }

        {
            let rows = query.query(&[&3i32]).unwrap();
            let v: Vec<i32> = rows.map(|r| r.unwrap().get(0)).collect();
            assert_eq!(v.as_slice(), [2i32, 1].as_slice());
        }
    }

    #[test]
    fn test_prepare_failures() {
        let db = checked_memory_handle();
        db.execute_batch("CREATE TABLE foo(x INTEGER);").unwrap();

        let err = db.prepare("SELECT * FROM does_not_exist").unwrap_err();
        assert!(err.message.as_slice().contains("does_not_exist"));
    }

    #[test]
    fn test_row_expiration() {
        let db = checked_memory_handle();
        db.execute_batch("CREATE TABLE foo(x INTEGER)").unwrap();
        db.execute_batch("INSERT INTO foo(x) VALUES(1)").unwrap();
        db.execute_batch("INSERT INTO foo(x) VALUES(2)").unwrap();

        let mut stmt = db.prepare("SELECT x FROM foo ORDER BY x").unwrap();
        let mut rows = stmt.query(&[]).unwrap();
        let first = rows.next().unwrap().unwrap();
        let second = rows.next().unwrap().unwrap();

        assert_eq!(2i32, second.get(0));

        let result = first.get_opt::<i32>(0);
        assert!(result.unwrap_err().message.as_slice().contains("advancing to next row"));
    }

    #[test]
    fn test_last_insert_rowid() {
        let db = checked_memory_handle();
        db.execute_batch("CREATE TABLE foo(x INTEGER PRIMARY KEY)").unwrap();
        db.execute_batch("INSERT INTO foo DEFAULT VALUES").unwrap();

        assert_eq!(db.last_insert_rowid(), 1);

        let mut stmt = db.prepare("INSERT INTO foo DEFAULT VALUES").unwrap();
        for _ in range(0i, 9) {
            stmt.execute(&[]).unwrap();
        }
        assert_eq!(db.last_insert_rowid(), 10);
    }
}<|MERGE_RESOLUTION|>--- conflicted
+++ resolved
@@ -569,13 +569,8 @@
 
 impl<'stmt> Iterator for SqliteRows<'stmt> {
     type Item = SqliteResult<SqliteRow<'stmt>>;
-<<<<<<< HEAD
-    
-    fn next(&mut self) -> Option<<Self as Iterator>::Item> {
-=======
 
     fn next(&mut self) -> Option<SqliteResult<SqliteRow<'stmt>>> {
->>>>>>> f6884cc0
         if self.failed {
             return None;
         }
