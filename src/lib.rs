//! Rusqlite is an ergonomic wrapper for using SQLite from Rust. It attempts to expose
//! an interface similar to [rust-postgres](https://github.com/sfackler/rust-postgres).
//!
//! ```rust
//! extern crate rusqlite;
//! extern crate time;
//!
//! use time::Timespec;
//! use rusqlite::Connection;
//!
//! #[derive(Debug)]
//! struct Person {
//!     id: i32,
//!     name: String,
//!     time_created: Timespec,
//!     data: Option<Vec<u8>>
//! }
//!
//! fn main() {
//!     let conn = Connection::open_in_memory().unwrap();
//!
//!     conn.execute("CREATE TABLE person (
//!                   id              INTEGER PRIMARY KEY,
//!                   name            TEXT NOT NULL,
//!                   time_created    TEXT NOT NULL,
//!                   data            BLOB
//!                   )", &[]).unwrap();
//!     let me = Person {
//!         id: 0,
//!         name: "Steven".to_string(),
//!         time_created: time::get_time(),
//!         data: None
//!     };
//!     conn.execute("INSERT INTO person (name, time_created, data)
//!                   VALUES ($1, $2, $3)",
//!                  &[&me.name, &me.time_created, &me.data]).unwrap();
//!
//!     let mut stmt = conn.prepare("SELECT id, name, time_created, data FROM person").unwrap();
//!     let mut person_iter = stmt.query_map(&[], |row| {
//!         Person {
//!             id: row.get(0),
//!             name: row.get(1),
//!             time_created: row.get(2),
//!             data: row.get(3)
//!         }
//!     }).unwrap();
//!
//!     for person in person_iter {
//!         println!("Found person {:?}", person.unwrap());
//!     }
//! }
//! ```
#![cfg_attr(feature="clippy", feature(plugin))]
#![cfg_attr(feature="clippy", plugin(clippy))]

extern crate libc;
extern crate libsqlite3_sys as ffi;
extern crate lru_cache;
#[macro_use]
extern crate bitflags;
#[cfg(test)]
#[macro_use]
extern crate lazy_static;

use std::default::Default;
use std::convert;
use std::mem;
use std::ptr;
use std::fmt;
use std::path::{Path, PathBuf};
use std::rc::Rc;
use std::cell::{RefCell, Cell};
use std::ffi::{CStr, CString};
use std::result;
use std::str;
use libc::{c_int, c_char};

use types::{ToSql, FromSql};
use error::{error_from_sqlite_code, error_from_handle};
use raw_statement::RawStatement;
use cache::StatementCache;

pub use transaction::{SqliteTransaction, Transaction, TransactionBehavior};
pub use error::{SqliteError, Error};
pub use cache::CachedStatement;

#[cfg(feature = "load_extension")]
pub use load_extension_guard::{SqliteLoadExtensionGuard, LoadExtensionGuard};

pub mod types;
mod transaction;
mod cache;
mod named_params;
mod error;
mod convenient;
mod raw_statement;
#[cfg(feature = "load_extension")]mod load_extension_guard;
#[cfg(feature = "trace")]pub mod trace;
#[cfg(feature = "backup")]pub mod backup;
#[cfg(feature = "functions")]pub mod functions;
#[cfg(feature = "blob")]pub mod blob;
#[cfg(all(feature = "vtab", feature = "functions"))]pub mod vtab;

// Number of cached prepared statements we'll hold on to.
const STATEMENT_CACHE_DEFAULT_CAPACITY: usize = 16;

/// Old name for `Result`. `SqliteResult` is deprecated.
pub type SqliteResult<T> = Result<T>;

/// A typedef of the result returned by many methods.
pub type Result<T> = result::Result<T, Error>;

unsafe fn errmsg_to_string(errmsg: *const c_char) -> String {
    let c_slice = CStr::from_ptr(errmsg).to_bytes();
    String::from_utf8_lossy(c_slice).into_owned()
}

fn str_to_cstring(s: &str) -> Result<CString> {
    Ok(try!(CString::new(s)))
}

fn path_to_cstring(p: &Path) -> Result<CString> {
    let s = try!(p.to_str().ok_or(Error::InvalidPath(p.to_owned())));
    str_to_cstring(s)
}

/// Name for a database within a SQLite connection.
pub enum DatabaseName<'a> {
    /// The main database.
    Main,

    /// The temporary database (e.g., any "CREATE TEMPORARY TABLE" tables).
    Temp,

    /// A database that has been attached via "ATTACH DATABASE ...".
    Attached(&'a str),
}

// Currently DatabaseName is only used by the backup and blob mods, so hide this (private)
// impl to avoid dead code warnings.
#[cfg(any(feature = "backup", feature = "blob"))]
impl<'a> DatabaseName<'a> {
    fn to_cstring(&self) -> Result<CString> {
        use self::DatabaseName::{Main, Temp, Attached};
        match *self {
            Main => str_to_cstring("main"),
            Temp => str_to_cstring("temp"),
            Attached(s) => str_to_cstring(s),
        }
    }
}

/// Old name for `Connection`. `SqliteConnection` is deprecated.
pub type SqliteConnection = Connection;

/// A connection to a SQLite database.
pub struct Connection {
    db: RefCell<InnerConnection>,
    cache: StatementCache,
    path: Option<PathBuf>,
}

unsafe impl Send for Connection {}

impl Connection {
    /// Open a new connection to a SQLite database.
    ///
    /// `Connection::open(path)` is equivalent to `Connection::open_with_flags(path,
    /// SQLITE_OPEN_READ_WRITE | SQLITE_OPEN_CREATE)`.
    ///
    /// # Failure
    ///
    /// Will return `Err` if `path` cannot be converted to a C-compatible string or if the
    /// underlying SQLite open call fails.
    pub fn open<P: AsRef<Path>>(path: P) -> Result<Connection> {
        let flags = Default::default();
        Connection::open_with_flags(path, flags)
    }

    /// Open a new connection to an in-memory SQLite database.
    ///
    /// # Failure
    ///
    /// Will return `Err` if the underlying SQLite open call fails.
    pub fn open_in_memory() -> Result<Connection> {
        let flags = Default::default();
        Connection::open_in_memory_with_flags(flags)
    }

    /// Open a new connection to a SQLite database.
    ///
    /// Database Connection](http://www.sqlite.org/c3ref/open.html) for a description of valid
    /// flag combinations.
    ///
    /// # Failure
    ///
    /// Will return `Err` if `path` cannot be converted to a C-compatible string or if the
    /// underlying SQLite open call fails.
    pub fn open_with_flags<P: AsRef<Path>>(path: P, flags: OpenFlags) -> Result<Connection> {
        let c_path = try!(path_to_cstring(path.as_ref()));
        InnerConnection::open_with_flags(&c_path, flags).map(|db| {
            Connection {
                db: RefCell::new(db),
                cache: StatementCache::with_capacity(STATEMENT_CACHE_DEFAULT_CAPACITY),
                path: Some(path.as_ref().to_path_buf()),
            }
        })
    }

    /// Open a new connection to an in-memory SQLite database.
    ///
    /// Database Connection](http://www.sqlite.org/c3ref/open.html) for a description of valid
    /// flag combinations.
    ///
    /// # Failure
    ///
    /// Will return `Err` if the underlying SQLite open call fails.
    pub fn open_in_memory_with_flags(flags: OpenFlags) -> Result<Connection> {
        let c_memory = try!(str_to_cstring(":memory:"));
        InnerConnection::open_with_flags(&c_memory, flags).map(|db| {
            Connection {
                db: RefCell::new(db),
                cache: StatementCache::with_capacity(STATEMENT_CACHE_DEFAULT_CAPACITY),
                path: None,
            }
        })
    }

    /// Convenience method to run multiple SQL statements (that cannot take any parameters).
    ///
    /// Uses [sqlite3_exec](http://www.sqlite.org/c3ref/exec.html) under the hood.
    ///
    /// ## Example
    ///
    /// ```rust,no_run
    /// # use rusqlite::{Connection, Result};
    /// fn create_tables(conn: &Connection) -> Result<()> {
    ///     conn.execute_batch("BEGIN;
    ///                         CREATE TABLE foo(x INTEGER);
    ///                         CREATE TABLE bar(y TEXT);
    ///                         COMMIT;")
    /// }
    /// ```
    ///
    /// # Failure
    ///
    /// Will return `Err` if `sql` cannot be converted to a C-compatible string or if the
    /// underlying SQLite call fails.
    pub fn execute_batch(&self, sql: &str) -> Result<()> {
        self.db.borrow_mut().execute_batch(sql)
    }

    /// Convenience method to prepare and execute a single SQL statement.
    ///
    /// On success, returns the number of rows that were changed or inserted or deleted (via
    /// `sqlite3_changes`).
    ///
    /// ## Example
    ///
    /// ```rust,no_run
    /// # use rusqlite::{Connection};
    /// fn update_rows(conn: &Connection) {
    ///     match conn.execute("UPDATE foo SET bar = 'baz' WHERE qux = ?", &[&1i32]) {
    ///         Ok(updated) => println!("{} rows were updated", updated),
    ///         Err(err) => println!("update failed: {}", err),
    ///     }
    /// }
    /// ```
    ///
    /// # Failure
    ///
    /// Will return `Err` if `sql` cannot be converted to a C-compatible string or if the
    /// underlying SQLite call fails.
    pub fn execute(&self, sql: &str, params: &[&ToSql]) -> Result<c_int> {
        self.prepare(sql).and_then(|mut stmt| stmt.execute(params))
    }

    /// Get the SQLite rowid of the most recent successful INSERT.
    ///
    /// Uses [sqlite3_last_insert_rowid](https://www.sqlite.org/c3ref/last_insert_rowid.html) under
    /// the hood.
    pub fn last_insert_rowid(&self) -> i64 {
        self.db.borrow_mut().last_insert_rowid()
    }

    /// Convenience method to execute a query that is expected to return a single row.
    ///
    /// ## Example
    ///
    /// ```rust,no_run
    /// # use rusqlite::{Result,Connection};
    /// fn preferred_locale(conn: &Connection) -> Result<String> {
    ///     conn.query_row("SELECT value FROM preferences WHERE name='locale'", &[], |row| {
    ///         row.get(0)
    ///     })
    /// }
    /// ```
    ///
    /// If the query returns more than one row, all rows except the first are ignored.
    ///
    /// # Failure
    ///
    /// Will return `Err` if `sql` cannot be converted to a C-compatible string or if the
    /// underlying SQLite call fails.
    pub fn query_row<T, F>(&self, sql: &str, params: &[&ToSql], f: F) -> Result<T>
        where F: FnOnce(Row) -> T
    {
        let mut stmt = try!(self.prepare(sql));
        let mut rows = try!(stmt.query(params));

        rows.get_expected_row().map(f)
    }

    /// Convenience method to execute a query that is expected to return a single row,
    /// and execute a mapping via `f` on that returned row with the possibility of failure.
    /// The `Result` type of `f` must implement `std::convert::From<Error>`.
    ///
    /// ## Example
    ///
    /// ```rust,no_run
    /// # use rusqlite::{Result,Connection};
    /// fn preferred_locale(conn: &Connection) -> Result<String> {
    ///     conn.query_row_and_then("SELECT value FROM preferences WHERE name='locale'", &[], |row| {
    ///         row.get_checked(0)
    ///     })
    /// }
    /// ```
    ///
    /// If the query returns more than one row, all rows except the first are ignored.
    ///
    /// # Failure
    ///
    /// Will return `Err` if `sql` cannot be converted to a C-compatible string or if the
    /// underlying SQLite call fails.
    pub fn query_row_and_then<T, E, F>(&self,
                                       sql: &str,
                                       params: &[&ToSql],
                                       f: F)
                                       -> result::Result<T, E>
        where F: FnOnce(Row) -> result::Result<T, E>,
              E: convert::From<Error>
    {
        let mut stmt = try!(self.prepare(sql));
        let mut rows = try!(stmt.query(params));

        rows.get_expected_row().map_err(E::from).and_then(f)
    }

    /// Convenience method to execute a query that is expected to return a single row.
    ///
    /// ## Example
    ///
    /// ```rust,no_run
    /// # use rusqlite::{Result,Connection};
    /// fn preferred_locale(conn: &Connection) -> Result<String> {
    ///     conn.query_row_safe("SELECT value FROM preferences WHERE name='locale'", &[], |row| {
    ///         row.get(0)
    ///     })
    /// }
    /// ```
    ///
    /// If the query returns more than one row, all rows except the first are ignored.
    ///
    /// ## Deprecated
    ///
    /// This method should be considered deprecated. Use `query_row` instead, which now
    /// does exactly the same thing.
    pub fn query_row_safe<T, F>(&self, sql: &str, params: &[&ToSql], f: F) -> Result<T>
        where F: FnOnce(Row) -> T
    {
        self.query_row(sql, params, f)
    }

    /// Prepare a SQL statement for execution.
    ///
    /// ## Example
    ///
    /// ```rust,no_run
    /// # use rusqlite::{Connection, Result};
    /// fn insert_new_people(conn: &Connection) -> Result<()> {
    ///     let mut stmt = try!(conn.prepare("INSERT INTO People (name) VALUES (?)"));
    ///     try!(stmt.execute(&[&"Joe Smith"]));
    ///     try!(stmt.execute(&[&"Bob Jones"]));
    ///     Ok(())
    /// }
    /// ```
    ///
    /// # Failure
    ///
    /// Will return `Err` if `sql` cannot be converted to a C-compatible string or if the
    /// underlying SQLite call fails.
    pub fn prepare<'a>(&'a self, sql: &str) -> Result<Statement<'a>> {
        self.db.borrow_mut().prepare(self, sql)
    }

    /// Close the SQLite connection.
    ///
    /// This is functionally equivalent to the `Drop` implementation for `Connection` except
    /// that it returns any error encountered to the caller.
    ///
    /// # Failure
    ///
    /// Will return `Err` if the underlying SQLite call fails.
    pub fn close(self) -> Result<()> {
        let mut db = self.db.borrow_mut();
        db.close()
    }

    /// Enable loading of SQLite extensions. Strongly consider using `LoadExtensionGuard`
    /// instead of this function.
    ///
    /// ## Example
    ///
    /// ```rust,no_run
    /// # use rusqlite::{Connection, Result};
    /// # use std::path::{Path};
    /// fn load_my_extension(conn: &Connection) -> Result<()> {
    ///     try!(conn.load_extension_enable());
    ///     try!(conn.load_extension(Path::new("my_sqlite_extension"), None));
    ///     conn.load_extension_disable()
    /// }
    /// ```
    ///
    /// # Failure
    ///
    /// Will return `Err` if the underlying SQLite call fails.
    #[cfg(feature = "load_extension")]
    pub fn load_extension_enable(&self) -> Result<()> {
        self.db.borrow_mut().enable_load_extension(1)
    }

    /// Disable loading of SQLite extensions.
    ///
    /// See `load_extension_enable` for an example.
    ///
    /// # Failure
    ///
    /// Will return `Err` if the underlying SQLite call fails.
    #[cfg(feature = "load_extension")]
    pub fn load_extension_disable(&self) -> Result<()> {
        self.db.borrow_mut().enable_load_extension(0)
    }

    /// Load the SQLite extension at `dylib_path`. `dylib_path` is passed through to
    /// `sqlite3_load_extension`, which may attempt OS-specific modifications if the file
    /// cannot be loaded directly.
    ///
    /// If `entry_point` is `None`, SQLite will attempt to find the entry point. If it is not
    /// `None`, the entry point will be passed through to `sqlite3_load_extension`.
    ///
    /// ## Example
    ///
    /// ```rust,no_run
    /// # use rusqlite::{Connection, Result, LoadExtensionGuard};
    /// # use std::path::{Path};
    /// fn load_my_extension(conn: &Connection) -> Result<()> {
    ///     let _guard = try!(LoadExtensionGuard::new(conn));
    ///
    ///     conn.load_extension("my_sqlite_extension", None)
    /// }
    /// ```
    ///
    /// # Failure
    ///
    /// Will return `Err` if the underlying SQLite call fails.
    #[cfg(feature = "load_extension")]
    pub fn load_extension<P: AsRef<Path>>(&self,
                                          dylib_path: P,
                                          entry_point: Option<&str>)
                                          -> Result<()> {
        self.db.borrow_mut().load_extension(dylib_path.as_ref(), entry_point)
    }

    /// Get access to the underlying SQLite database connection handle.
    ///
    /// # Warning
    ///
    /// You should not need to use this function. If you do need to, please [open an issue
    /// on the rusqlite repository](https://github.com/jgallagher/rusqlite/issues) and describe
    /// your use case. This function is unsafe because it gives you raw access to the SQLite
    /// connection, and what you do with it could impact the safety of this `Connection`.
    pub unsafe fn handle(&self) -> *mut ffi::Struct_sqlite3 {
        self.db.borrow().db()
    }

    fn decode_result(&self, code: c_int) -> Result<()> {
        self.db.borrow_mut().decode_result(code)
    }

    fn changes(&self) -> c_int {
        self.db.borrow_mut().changes()
    }
}

impl fmt::Debug for Connection {
    fn fmt(&self, f: &mut fmt::Formatter) -> fmt::Result {
        f.debug_struct("Connection")
            .field("path", &self.path)
            .finish()
    }
}

struct InnerConnection {
    db: *mut ffi::Struct_sqlite3,
}

/// Old name for `OpenFlags`. `SqliteOpenFlags` is deprecated.
pub type SqliteOpenFlags = OpenFlags;

bitflags! {
    #[doc = "Flags for opening SQLite database connections."]
    #[doc = "See [sqlite3_open_v2](http://www.sqlite.org/c3ref/open.html) for details."]
    #[repr(C)]
    pub flags OpenFlags: ::libc::c_int {
        const SQLITE_OPEN_READ_ONLY     = 0x00000001,
        const SQLITE_OPEN_READ_WRITE    = 0x00000002,
        const SQLITE_OPEN_CREATE        = 0x00000004,
        const SQLITE_OPEN_URI           = 0x00000040,
        const SQLITE_OPEN_MEMORY        = 0x00000080,
        const SQLITE_OPEN_NO_MUTEX      = 0x00008000,
        const SQLITE_OPEN_FULL_MUTEX    = 0x00010000,
        const SQLITE_OPEN_SHARED_CACHE  = 0x00020000,
        const SQLITE_OPEN_PRIVATE_CACHE = 0x00040000,
    }
}

impl Default for OpenFlags {
    fn default() -> OpenFlags {
        SQLITE_OPEN_READ_WRITE | SQLITE_OPEN_CREATE | SQLITE_OPEN_NO_MUTEX | SQLITE_OPEN_URI
    }
}

impl InnerConnection {
    fn open_with_flags(c_path: &CString, flags: OpenFlags) -> Result<InnerConnection> {
        unsafe {
            // Before opening the database, we need to check that SQLite hasn't been
            // compiled or configured to be in single-threaded mode. If it has, we're
            // exposing a very unsafe API to Rust, so refuse to open connections at all.
            // Unfortunately, the check for this is quite gross. sqlite3_threadsafe() only
            // returns how SQLite was _compiled_; there is no public API to check whether
            // someone called sqlite3_config() to set single-threaded mode. We can cheat
            // by trying to allocate a mutex, though; in single-threaded mode due to
            // compilation settings, the magic value 8 is returned (see the definition of
            // sqlite3_mutex_alloc at https://github.com/mackyle/sqlite/blob/master/src/mutex.h);
            // in single-threaded mode due to sqlite3_config(), the magic value 8 is also
            // returned (see the definition of noopMutexAlloc at
            // https://github.com/mackyle/sqlite/blob/master/src/mutex_noop.c).
            const SQLITE_SINGLETHREADED_MUTEX_MAGIC: usize = 8;
            let mutex_ptr = ffi::sqlite3_mutex_alloc(0);
            let is_singlethreaded = mutex_ptr as usize == SQLITE_SINGLETHREADED_MUTEX_MAGIC;
            ffi::sqlite3_mutex_free(mutex_ptr);
            if is_singlethreaded {
                return Err(Error::SqliteSingleThreadedMode);
            }

            let mut db: *mut ffi::sqlite3 = mem::uninitialized();
            let r = ffi::sqlite3_open_v2(c_path.as_ptr(), &mut db, flags.bits(), ptr::null());
            if r != ffi::SQLITE_OK {
                let e = if db.is_null() {
                    error_from_sqlite_code(r, None)
                } else {
                    let e = error_from_handle(db, r);
                    ffi::sqlite3_close(db);
                    e
                };

                return Err(e);
            }
            let r = ffi::sqlite3_busy_timeout(db, 5000);
            if r != ffi::SQLITE_OK {
                let e = error_from_handle(db, r);
                ffi::sqlite3_close(db);
                return Err(e);
            }

            // attempt to turn on extended results code; don't fail if we can't.
            ffi::sqlite3_extended_result_codes(db, 1);

            Ok(InnerConnection { db: db })
        }
    }

    fn db(&self) -> *mut ffi::Struct_sqlite3 {
        self.db
    }

    fn decode_result(&mut self, code: c_int) -> Result<()> {
        if code == ffi::SQLITE_OK {
            Ok(())
        } else {
            Err(error_from_handle(self.db(), code))
        }
    }

    fn close(&mut self) -> Result<()> {
        unsafe {
            let r = ffi::sqlite3_close(self.db());
            self.db = ptr::null_mut();
            self.decode_result(r)
        }
    }

    fn execute_batch(&mut self, sql: &str) -> Result<()> {
        let c_sql = try!(str_to_cstring(sql));
        unsafe {
            let r = ffi::sqlite3_exec(self.db(),
                                      c_sql.as_ptr(),
                                      None,
                                      ptr::null_mut(),
                                      ptr::null_mut());
            self.decode_result(r)
        }
    }

    #[cfg(feature = "load_extension")]
    fn enable_load_extension(&mut self, onoff: c_int) -> Result<()> {
        let r = unsafe { ffi::sqlite3_enable_load_extension(self.db, onoff) };
        self.decode_result(r)
    }

    #[cfg(feature = "load_extension")]
    fn load_extension(&self, dylib_path: &Path, entry_point: Option<&str>) -> Result<()> {
        let dylib_str = try!(path_to_cstring(dylib_path));
        unsafe {
            let mut errmsg: *mut c_char = mem::uninitialized();
            let r = if let Some(entry_point) = entry_point {
                let c_entry = try!(str_to_cstring(entry_point));
                ffi::sqlite3_load_extension(self.db,
                                            dylib_str.as_ptr(),
                                            c_entry.as_ptr(),
                                            &mut errmsg)
            } else {
                ffi::sqlite3_load_extension(self.db, dylib_str.as_ptr(), ptr::null(), &mut errmsg)
            };
            if r == ffi::SQLITE_OK {
                Ok(())
            } else {
                let message = errmsg_to_string(&*errmsg);
                ffi::sqlite3_free(errmsg as *mut libc::c_void);
                Err(error_from_sqlite_code(r, Some(message)))
            }
        }
    }

    fn last_insert_rowid(&self) -> i64 {
        unsafe { ffi::sqlite3_last_insert_rowid(self.db()) }
    }

    fn prepare<'a>(&mut self, conn: &'a Connection, sql: &str) -> Result<Statement<'a>> {
        if sql.len() >= ::std::i32::MAX as usize {
            return Err(error_from_sqlite_code(ffi::SQLITE_TOOBIG, None));
        }
        let mut c_stmt: *mut ffi::sqlite3_stmt = unsafe { mem::uninitialized() };
        let c_sql = try!(str_to_cstring(sql));
        let r = unsafe {
            let len_with_nul = (sql.len() + 1) as c_int;
            ffi::sqlite3_prepare_v2(self.db(),
                                    c_sql.as_ptr(),
                                    len_with_nul,
                                    &mut c_stmt,
                                    ptr::null_mut())
        };
        self.decode_result(r).map(|_| Statement::new(conn, RawStatement::new(c_stmt)))
    }

    fn changes(&mut self) -> c_int {
        unsafe { ffi::sqlite3_changes(self.db()) }
    }
}

impl Drop for InnerConnection {
    #[allow(unused_must_use)]
    fn drop(&mut self) {
        self.close();
    }
}

/// Old name for `Statement`. `SqliteStatement` is deprecated.
pub type SqliteStatement<'conn> = Statement<'conn>;

/// A prepared statement.
pub struct Statement<'conn> {
    conn: &'conn Connection,
    stmt: RawStatement,
}

impl<'conn> Statement<'conn> {
    fn new(conn: &Connection, stmt: RawStatement) -> Statement {
        Statement {
            conn: conn,
            stmt: stmt,
        }
    }

    /// Get all the column names in the result set of the prepared statement.
    pub fn column_names(&self) -> Vec<&str> {
        let n = self.column_count();
        let mut cols = Vec::with_capacity(n as usize);
        for i in 0..n {
            let slice = self.stmt.column_name(i);
            let s = str::from_utf8(slice.to_bytes()).unwrap();
            cols.push(s);
        }
        cols
    }

    /// Return the number of columns in the result set returned by the prepared statement.
    pub fn column_count(&self) -> i32 {
        self.stmt.column_count()
    }

    /// Returns the column index in the result set for a given column name.
    /// If there is no AS clause then the name of the column is unspecified and may change from one release of SQLite to the next.
    ///
    /// # Failure
    /// Will return an `Error::InvalidColumnName` when there is no column with the specified `name`.
    pub fn column_index(&self, name: &str) -> Result<i32> {
        let bytes = name.as_bytes();
        let n = self.column_count();
        for i in 0..n {
            if bytes == self.stmt.column_name(i).to_bytes() {
                return Ok(i);
            }
        }
        Err(Error::InvalidColumnName(String::from(name)))
    }

    /// Execute the prepared statement.
    ///
    /// On success, returns the number of rows that were changed or inserted or deleted (via
    /// `sqlite3_changes`).
    ///
    /// ## Example
    ///
    /// ```rust,no_run
    /// # use rusqlite::{Connection, Result};
    /// fn update_rows(conn: &Connection) -> Result<()> {
    ///     let mut stmt = try!(conn.prepare("UPDATE foo SET bar = 'baz' WHERE qux = ?"));
    ///
    ///     try!(stmt.execute(&[&1i32]));
    ///     try!(stmt.execute(&[&2i32]));
    ///
    ///     Ok(())
    /// }
    /// ```
    ///
    /// # Failure
    ///
    /// Will return `Err` if binding parameters fails, the executed statement returns rows (in
    /// which case `query` should be used instead), or the underling SQLite call fails.
    pub fn execute(&mut self, params: &[&ToSql]) -> Result<c_int> {
        try!(self.bind_parameters(params));
        self.execute_()
    }

    fn execute_(&mut self) -> Result<c_int> {
        let r = self.stmt.step();
        self.stmt.reset();
        match r {
            ffi::SQLITE_DONE => {
                if self.column_count() == 0 {
                    Ok(self.conn.changes())
                } else {
                    Err(Error::ExecuteReturnedResults)
                }
            }
            ffi::SQLITE_ROW => Err(Error::ExecuteReturnedResults),
            _ => Err(self.conn.decode_result(r).unwrap_err()),
        }
    }

    /// Execute the prepared statement, returning an iterator over the resulting rows.
    ///
    /// ## Example
    ///
    /// ```rust,no_run
    /// # use rusqlite::{Connection, Result};
    /// fn get_names(conn: &Connection) -> Result<Vec<String>> {
    ///     let mut stmt = try!(conn.prepare("SELECT name FROM people"));
    ///     let mut rows = try!(stmt.query(&[]));
    ///
    ///     let mut names = Vec::new();
    ///     for result_row in rows {
    ///         let row = try!(result_row);
    ///         names.push(row.get(0));
    ///     }
    ///
    ///     Ok(names)
    /// }
    /// ```
    ///
    /// # Failure
    ///
    /// Will return `Err` if binding parameters fails.
    pub fn query<'a>(&'a mut self, params: &[&ToSql]) -> Result<Rows<'a>> {
        try!(self.bind_parameters(params));
        Ok(Rows::new(self))
    }

    /// Executes the prepared statement and maps a function over the resulting
    /// rows.
    ///
    /// Unlike the iterator produced by `query`, the returned iterator does not expose the possibility
    /// for accessing stale rows.
    ///
    /// # Failure
    ///
    /// Will return `Err` if binding parameters fails.
    pub fn query_map<'a, T, F>(&'a mut self, params: &[&ToSql], f: F) -> Result<MappedRows<'a, F>>
        where F: FnMut(&Row) -> T
    {
        let row_iter = try!(self.query(params));

        Ok(MappedRows {
            rows: row_iter,
            map: f,
        })
    }

    /// Executes the prepared statement and maps a function over the resulting
    /// rows, where the function returns a `Result` with `Error` type implementing
    /// `std::convert::From<Error>` (so errors can be unified).
    ///
    /// Unlike the iterator produced by `query`, the returned iterator does not expose the possibility
    /// for accessing stale rows.
    ///
    /// # Failure
    ///
    /// Will return `Err` if binding parameters fails.
    pub fn query_and_then<'a, T, E, F>(&'a mut self,
                                       params: &[&ToSql],
                                       f: F)
                                       -> Result<AndThenRows<'a, F>>
        where E: convert::From<Error>,
              F: FnMut(&Row) -> result::Result<T, E>
    {
        let row_iter = try!(self.query(params));

        Ok(AndThenRows {
            rows: row_iter,
            map: f,
        })
    }

    /// Consumes the statement.
    ///
    /// Functionally equivalent to the `Drop` implementation, but allows callers to see any errors
    /// that occur.
    ///
    /// # Failure
    ///
    /// Will return `Err` if the underlying SQLite call fails.
    pub fn finalize(mut self) -> Result<()> {
        self.finalize_()
    }

    fn bind_parameters(&mut self, params: &[&ToSql]) -> Result<()> {
        assert!(params.len() as c_int == self.stmt.bind_parameter_count(),
                "incorrect number of parameters to query(): expected {}, got {}",
                self.stmt.bind_parameter_count(),
                params.len());

        for (i, p) in params.iter().enumerate() {
            try!(unsafe {
                self.conn.decode_result(p.bind_parameter(self.stmt.ptr(), (i + 1) as c_int))
            });
        }

        Ok(())
    }

    fn finalize_(&mut self) -> Result<()> {
        let mut stmt = RawStatement::new(ptr::null_mut());
        mem::swap(&mut stmt, &mut self.stmt);
        self.conn.decode_result(stmt.finalize())
    }
}

impl<'conn> Into<RawStatement> for Statement<'conn> {
    fn into(mut self) -> RawStatement {
        let mut stmt = RawStatement::new(ptr::null_mut());
        mem::swap(&mut stmt, &mut self.stmt);
        stmt
    }
}

impl<'conn> fmt::Debug for Statement<'conn> {
    fn fmt(&self, f: &mut fmt::Formatter) -> fmt::Result {
        let sql = str::from_utf8(self.stmt.sql().to_bytes());
        f.debug_struct("Statement")
            .field("conn", self.conn)
            .field("stmt", &self.stmt)
            .field("sql", &sql)
            .finish()
    }
}

impl<'conn> Drop for Statement<'conn> {
    #[allow(unused_must_use)]
    fn drop(&mut self) {
        self.finalize_();
    }
}

/// An iterator over the mapped resulting rows of a query.
pub struct MappedRows<'stmt, F> {
    rows: Rows<'stmt>,
    map: F,
}

impl<'stmt, T, F> Iterator for MappedRows<'stmt, F>
    where F: FnMut(&Row) -> T
{
    type Item = Result<T>;

    fn next(&mut self) -> Option<Result<T>> {
        self.rows.next().map(|row_result| row_result.map(|row| (self.map)(&row)))
    }
}

/// An iterator over the mapped resulting rows of a query, with an Error type
/// unifying with Error.
pub struct AndThenRows<'stmt, F> {
    rows: Rows<'stmt>,
    map: F,
}

impl<'stmt, T, E, F> Iterator for AndThenRows<'stmt, F>
    where E: convert::From<Error>,
          F: FnMut(&Row) -> result::Result<T, E>
{
    type Item = result::Result<T, E>;

    fn next(&mut self) -> Option<Self::Item> {
        self.rows.next().map(|row_result| {
            row_result.map_err(E::from)
                .and_then(|row| (self.map)(&row))
        })
    }
}

/// Old name for `Rows`. `SqliteRows` is deprecated.
pub type SqliteRows<'stmt> = Rows<'stmt>;

/// An iterator over the resulting rows of a query.
///
/// ## Warning
///
/// Strongly consider using `query_map` or `query_and_then` instead of `query`; the former do not
/// suffer from the following problem.
///
/// Due to the way SQLite returns result rows of a query, it is not safe to attempt to get values
/// from a row after it has become stale (i.e., `next()` has been called again on the `Rows`
/// iterator). For example:
///
/// ```rust,no_run
/// # use rusqlite::{Connection, Result};
/// fn bad_function_will_panic(conn: &Connection) -> Result<i64> {
///     let mut stmt = try!(conn.prepare("SELECT id FROM my_table"));
///     let mut rows = try!(stmt.query(&[]));
///
///     let row0 = try!(rows.next().unwrap());
///     // row 0 is valid for now...
///
///     let row1 = try!(rows.next().unwrap());
///     // row 0 is now STALE, and row 1 is valid
///
///     let my_id = row0.get(0); // WILL PANIC because row 0 is stale
///     Ok(my_id)
/// }
/// ```
///
/// Please note that this means some of the methods on `Iterator` are not useful, such as `collect`
/// (which would result in a collection of rows, only the last of which can safely be used) and
/// `min`/`max` (which could return a stale row unless the last row happened to be the min or max,
/// respectively).
pub struct Rows<'stmt> {
    stmt: Option<&'stmt Statement<'stmt>>,
    current_row: Rc<Cell<c_int>>,
}

impl<'stmt> Rows<'stmt> {
    fn new(stmt: &'stmt Statement<'stmt>) -> Rows<'stmt> {
        Rows {
            stmt: Some(stmt),
            current_row: Rc::new(Cell::new(0)),
        }
    }

    fn get_expected_row(&mut self) -> Result<Row<'stmt>> {
        match self.next() {
            Some(row) => row,
            None => Err(Error::QueryReturnedNoRows),
        }
    }

    fn reset(&mut self) {
        if let Some(stmt) = self.stmt.take() {
            stmt.stmt.reset();
        }
    }
}

impl<'stmt> Iterator for Rows<'stmt> {
    type Item = Result<Row<'stmt>>;

    fn next(&mut self) -> Option<Result<Row<'stmt>>> {
        self.stmt.and_then(|stmt| {
            match stmt.stmt.step() {
                ffi::SQLITE_ROW => {
                    let current_row = self.current_row.get() + 1;
                    self.current_row.set(current_row);
                    Some(Ok(Row {
                        stmt: stmt,
                        current_row: self.current_row.clone(),
                        row_idx: current_row,
                    }))
                }
                ffi::SQLITE_DONE => {
                    self.reset();
                    None
                }
                code => {
                    self.reset();
                    Some(Err(stmt.conn.decode_result(code).unwrap_err()))
                }
            }
        })
    }
}

impl<'stmt> Drop for Rows<'stmt> {
    fn drop(&mut self) {
        self.reset();
    }
}

/// Old name for `Row`. `SqliteRow` is deprecated.
pub type SqliteRow<'stmt> = Row<'stmt>;

/// A single result row of a query.
pub struct Row<'stmt> {
    stmt: &'stmt Statement<'stmt>,
    current_row: Rc<Cell<c_int>>,
    row_idx: c_int,
}

impl<'stmt> Row<'stmt> {
    /// Get the value of a particular column of the result row.
    ///
    /// Note that `Row` can panic at runtime if you use it incorrectly. When you are
    /// retrieving the rows of a query, a row becomes stale once you have requested the next row,
    /// and the values can no longer be retrieved. In general (when using looping over the rows,
    /// for example) this isn't an issue, but it means you cannot do something like this:
    ///
    /// ```rust,no_run
    /// # use rusqlite::{Connection, Result};
    /// fn bad_function_will_panic(conn: &Connection) -> Result<i64> {
    ///     let mut stmt = try!(conn.prepare("SELECT id FROM my_table"));
    ///     let mut rows = try!(stmt.query(&[]));
    ///
    ///     let row0 = try!(rows.next().unwrap());
    ///     // row 0 is value now...
    ///
    ///     let row1 = try!(rows.next().unwrap());
    ///     // row 0 is now STALE, and row 1 is valid
    ///
    ///     let my_id = row0.get(0); // WILL PANIC because row 0 is stale
    ///     Ok(my_id)
    /// }
    /// ```
    ///
    /// ## Failure
    ///
    /// Panics if the underlying SQLite column type is not a valid type as a source for `T`.
    ///
    /// Panics if `idx` is outside the range of columns in the returned query or if this row
    /// is stale.
    pub fn get<I: RowIndex, T: FromSql>(&self, idx: I) -> T {
        self.get_checked(idx).unwrap()
    }

    /// Get the value of a particular column of the result row.
    ///
    /// ## Failure
    ///
    /// Returns an `Error::InvalidColumnType` if the underlying SQLite column
    /// type is not a valid type as a source for `T`.
    ///
    /// Returns an `Error::InvalidColumnIndex` if `idx` is outside the valid column range
    /// for this row.
    ///
    /// Returns an `Error::InvalidColumnName` if `idx` is not a valid column name
    /// for this row.
    ///
    /// Returns an `Error::GetFromStaleRow` if this row is stale.
    pub fn get_checked<I: RowIndex, T: FromSql>(&self, idx: I) -> Result<T> {
        if self.row_idx != self.current_row.get() {
            return Err(Error::GetFromStaleRow);
        }
        unsafe {
            let idx = try!(idx.idx(self.stmt));

<<<<<<< HEAD
            match T::column_has_valid_sqlite_type(self.stmt.stmt, idx) {
                Ok(()) => FromSql::column_result(self.stmt.stmt, idx),
                Err(e) => Err(e),
=======
            if T::column_has_valid_sqlite_type(self.stmt.stmt.ptr(), idx) {
                FromSql::column_result(self.stmt.stmt.ptr(), idx)
            } else {
                Err(Error::InvalidColumnType)
>>>>>>> d1c3724b
            }
        }
    }

    /// Return the number of columns in the current row.
    pub fn column_count(&self) -> i32 {
        self.stmt.column_count()
    }
}

/// A trait implemented by types that can index into columns of a row.
pub trait RowIndex {
    /// Returns the index of the appropriate column, or `None` if no such
    /// column exists.
    fn idx(&self, stmt: &Statement) -> Result<i32>;
}

impl RowIndex for i32 {
    #[inline]
    fn idx(&self, stmt: &Statement) -> Result<i32> {
        if *self < 0 || *self >= stmt.column_count() {
            Err(Error::InvalidColumnIndex(*self))
        } else {
            Ok(*self)
        }
    }
}

impl<'a> RowIndex for &'a str {
    #[inline]
    fn idx(&self, stmt: &Statement) -> Result<i32> {
        stmt.column_index(*self)
    }
}

#[cfg(test)]
mod test {
    extern crate tempdir;
    pub use super::*;
    use ffi;
    use self::tempdir::TempDir;
    pub use std::error::Error as StdError;
    pub use std::fmt;

    // this function is never called, but is still type checked; in
    // particular, calls with specific instantiations will require
    // that those types are `Send`.
    #[allow(dead_code, unconditional_recursion)]
    fn ensure_send<T: Send>() {
        ensure_send::<Connection>();
    }

    pub fn checked_memory_handle() -> Connection {
        Connection::open_in_memory().unwrap()
    }

    #[test]
    #[cfg_attr(rustfmt, rustfmt_skip)]
    fn test_persistence() {
        let temp_dir = TempDir::new("test_open_file").unwrap();
        let path = temp_dir.path().join("test.db3");

        {
            let db = Connection::open(&path).unwrap();
            let sql = "BEGIN;
                   CREATE TABLE foo(x INTEGER);
                   INSERT INTO foo VALUES(42);
                   END;";
                   db.execute_batch(sql).unwrap();
        }

        let path_string = path.to_str().unwrap();
        let db = Connection::open(&path_string).unwrap();
        let the_answer: Result<i64> = db.query_row("SELECT x FROM foo", &[], |r| r.get(0));

        assert_eq!(42i64, the_answer.unwrap());
    }

    #[test]
    fn test_open() {
        assert!(Connection::open_in_memory().is_ok());

        let db = checked_memory_handle();
        assert!(db.close().is_ok());
    }

    #[test]
    fn test_open_with_flags() {
        for bad_flags in &[OpenFlags::empty(),
                           SQLITE_OPEN_READ_ONLY | SQLITE_OPEN_READ_WRITE,
                           SQLITE_OPEN_READ_ONLY | SQLITE_OPEN_CREATE] {
            assert!(Connection::open_in_memory_with_flags(*bad_flags).is_err());
        }
    }

    #[test]
    #[cfg_attr(rustfmt, rustfmt_skip)]
    fn test_execute_batch() {
        let db = checked_memory_handle();
        let sql = "BEGIN;
                   CREATE TABLE foo(x INTEGER);
                   INSERT INTO foo VALUES(1);
                   INSERT INTO foo VALUES(2);
                   INSERT INTO foo VALUES(3);
                   INSERT INTO foo VALUES(4);
                   END;";
        db.execute_batch(sql).unwrap();

        db.execute_batch("UPDATE foo SET x = 3 WHERE x < 3").unwrap();

        assert!(db.execute_batch("INVALID SQL").is_err());
    }

    #[test]
    fn test_execute() {
        let db = checked_memory_handle();
        db.execute_batch("CREATE TABLE foo(x INTEGER)").unwrap();

        assert_eq!(1,
                   db.execute("INSERT INTO foo(x) VALUES (?)", &[&1i32]).unwrap());
        assert_eq!(1,
                   db.execute("INSERT INTO foo(x) VALUES (?)", &[&2i32]).unwrap());

        assert_eq!(3i32,
                   db.query_row("SELECT SUM(x) FROM foo", &[], |r| r.get(0)).unwrap());
    }

    #[test]
    fn test_execute_select() {
        let db = checked_memory_handle();
        let err = db.execute("SELECT 1 WHERE 1 < ?", &[&1i32]).unwrap_err();
        match err {
            Error::ExecuteReturnedResults => (),
            _ => panic!("Unexpected error: {}", err),
        }
    }

    #[test]
    fn test_prepare_column_names() {
        let db = checked_memory_handle();
        db.execute_batch("CREATE TABLE foo(x INTEGER);").unwrap();

        let stmt = db.prepare("SELECT * FROM foo").unwrap();
        assert_eq!(stmt.column_count(), 1);
        assert_eq!(stmt.column_names(), vec!["x"]);

        let stmt = db.prepare("SELECT x AS a, x AS b FROM foo").unwrap();
        assert_eq!(stmt.column_count(), 2);
        assert_eq!(stmt.column_names(), vec!["a", "b"]);
    }

    #[test]
    fn test_prepare_execute() {
        let db = checked_memory_handle();
        db.execute_batch("CREATE TABLE foo(x INTEGER);").unwrap();

        let mut insert_stmt = db.prepare("INSERT INTO foo(x) VALUES(?)").unwrap();
        assert_eq!(insert_stmt.execute(&[&1i32]).unwrap(), 1);
        assert_eq!(insert_stmt.execute(&[&2i32]).unwrap(), 1);
        assert_eq!(insert_stmt.execute(&[&3i32]).unwrap(), 1);

        assert_eq!(insert_stmt.execute(&[&"hello".to_string()]).unwrap(), 1);
        assert_eq!(insert_stmt.execute(&[&"goodbye".to_string()]).unwrap(), 1);
        assert_eq!(insert_stmt.execute(&[&types::Null]).unwrap(), 1);

        let mut update_stmt = db.prepare("UPDATE foo SET x=? WHERE x<?").unwrap();
        assert_eq!(update_stmt.execute(&[&3i32, &3i32]).unwrap(), 2);
        assert_eq!(update_stmt.execute(&[&3i32, &3i32]).unwrap(), 0);
        assert_eq!(update_stmt.execute(&[&8i32, &8i32]).unwrap(), 3);
    }

    #[test]
    fn test_prepare_query() {
        let db = checked_memory_handle();
        db.execute_batch("CREATE TABLE foo(x INTEGER);").unwrap();

        let mut insert_stmt = db.prepare("INSERT INTO foo(x) VALUES(?)").unwrap();
        assert_eq!(insert_stmt.execute(&[&1i32]).unwrap(), 1);
        assert_eq!(insert_stmt.execute(&[&2i32]).unwrap(), 1);
        assert_eq!(insert_stmt.execute(&[&3i32]).unwrap(), 1);

        let mut query = db.prepare("SELECT x FROM foo WHERE x < ? ORDER BY x DESC").unwrap();
        {
            let rows = query.query(&[&4i32]).unwrap();
            let v: Vec<i32> = rows.map(|r| r.unwrap().get(0)).collect();

            assert_eq!(v, [3i32, 2, 1]);
        }

        {
            let rows = query.query(&[&3i32]).unwrap();
            let v: Vec<i32> = rows.map(|r| r.unwrap().get(0)).collect();
            assert_eq!(v, [2i32, 1]);
        }
    }

    #[test]
    #[cfg_attr(rustfmt, rustfmt_skip)]
    fn test_query_map() {
        let db = checked_memory_handle();
        let sql = "BEGIN;
                   CREATE TABLE foo(x INTEGER, y TEXT);
                   INSERT INTO foo VALUES(4, \"hello\");
                   INSERT INTO foo VALUES(3, \", \");
                   INSERT INTO foo VALUES(2, \"world\");
                   INSERT INTO foo VALUES(1, \"!\");
                   END;";
        db.execute_batch(sql).unwrap();

        let mut query = db.prepare("SELECT x, y FROM foo ORDER BY x DESC").unwrap();
        let results: Result<Vec<String>> = query.query_map(&[], |row| row.get(1))
            .unwrap()
            .collect();

        assert_eq!(results.unwrap().concat(), "hello, world!");
    }

    #[test]
    #[cfg_attr(rustfmt, rustfmt_skip)]
    fn test_query_row() {
        let db = checked_memory_handle();
        let sql = "BEGIN;
                   CREATE TABLE foo(x INTEGER);
                   INSERT INTO foo VALUES(1);
                   INSERT INTO foo VALUES(2);
                   INSERT INTO foo VALUES(3);
                   INSERT INTO foo VALUES(4);
                   END;";
        db.execute_batch(sql).unwrap();

        assert_eq!(10i64,
                   db.query_row("SELECT SUM(x) FROM foo", &[], |r| r.get(0))
                   .unwrap());

        let result: Result<i64> = db.query_row("SELECT x FROM foo WHERE x > 5", &[], |r| r.get(0));
        match result.unwrap_err() {
            Error::QueryReturnedNoRows => (),
            err => panic!("Unexpected error {}", err),
        }

        let bad_query_result = db.query_row("NOT A PROPER QUERY; test123", &[], |_| ());

        assert!(bad_query_result.is_err());
    }

    #[test]
    fn test_prepare_failures() {
        let db = checked_memory_handle();
        db.execute_batch("CREATE TABLE foo(x INTEGER);").unwrap();

        let err = db.prepare("SELECT * FROM does_not_exist").unwrap_err();
        assert!(format!("{}", err).contains("does_not_exist"));
    }

    #[test]
    fn test_row_expiration() {
        let db = checked_memory_handle();
        db.execute_batch("CREATE TABLE foo(x INTEGER)").unwrap();
        db.execute_batch("INSERT INTO foo(x) VALUES(1)").unwrap();
        db.execute_batch("INSERT INTO foo(x) VALUES(2)").unwrap();

        let mut stmt = db.prepare("SELECT x FROM foo ORDER BY x").unwrap();
        let mut rows = stmt.query(&[]).unwrap();
        let first = rows.next().unwrap().unwrap();
        let second = rows.next().unwrap().unwrap();

        assert_eq!(2i32, second.get(0));

        match first.get_checked::<i32, i32>(0).unwrap_err() {
            Error::GetFromStaleRow => (),
            err => panic!("Unexpected error {}", err),
        }
    }

    #[test]
    fn test_last_insert_rowid() {
        let db = checked_memory_handle();
        db.execute_batch("CREATE TABLE foo(x INTEGER PRIMARY KEY)").unwrap();
        db.execute_batch("INSERT INTO foo DEFAULT VALUES").unwrap();

        assert_eq!(db.last_insert_rowid(), 1);

        let mut stmt = db.prepare("INSERT INTO foo DEFAULT VALUES").unwrap();
        for _ in 0i32..9 {
            stmt.execute(&[]).unwrap();
        }
        assert_eq!(db.last_insert_rowid(), 10);
    }

    #[test]
    fn test_statement_debugging() {
        let db = checked_memory_handle();
        let query = "SELECT 12345";
        let stmt = db.prepare(query).unwrap();

        assert!(format!("{:?}", stmt).contains(query));
    }

    #[test]
    fn test_notnull_constraint_error() {
        let db = checked_memory_handle();
        db.execute_batch("CREATE TABLE foo(x NOT NULL)").unwrap();

        let result = db.execute("INSERT INTO foo (x) VALUES (NULL)", &[]);
        assert!(result.is_err());

        match result.unwrap_err() {
            Error::SqliteFailure(err, _) => {
                assert_eq!(err.code, ffi::ErrorCode::ConstraintViolation);

                // extended error codes for constraints were added in SQLite 3.7.16; if we're
                // running on a version at least that new, check for the extended code
                let version = unsafe { ffi::sqlite3_libversion_number() };
                if version >= 3007016 {
                    assert_eq!(err.extended_code, ffi::SQLITE_CONSTRAINT_NOTNULL)
                }
            }
            err => panic!("Unexpected error {}", err),
        }
    }

    #[test]
    #[should_panic]
    fn test_rows_dropped() {
        let db = checked_memory_handle();
        db.execute_batch("CREATE TABLE foo(x INTEGER)").unwrap();
        db.execute_batch("INSERT INTO foo(x) VALUES(1)").unwrap();

        let mut stmt = db.prepare("SELECT x FROM foo").unwrap();
        let row = stmt.query(&[]).unwrap().next().unwrap().unwrap();

        assert_eq!(1i32, row.get(0));
    }

    mod query_and_then_tests {
        extern crate libsqlite3_sys as ffi;
        use super::*;

        #[derive(Debug)]
        enum CustomError {
            SomeError,
            Sqlite(Error),
        }

        impl fmt::Display for CustomError {
            fn fmt(&self, f: &mut fmt::Formatter) -> ::std::result::Result<(), fmt::Error> {
                match *self {
                    CustomError::SomeError => write!(f, "{}", self.description()),
                    CustomError::Sqlite(ref se) => write!(f, "{}: {}", self.description(), se),
                }
            }
        }

        impl StdError for CustomError {
            fn description(&self) -> &str {
                "my custom error"
            }
            fn cause(&self) -> Option<&StdError> {
                match *self {
                    CustomError::SomeError => None,
                    CustomError::Sqlite(ref se) => Some(se),
                }
            }
        }

        impl From<Error> for CustomError {
            fn from(se: Error) -> CustomError {
                CustomError::Sqlite(se)
            }
        }

        type CustomResult<T> = ::std::result::Result<T, CustomError>;

        #[test]
        #[cfg_attr(rustfmt, rustfmt_skip)]
        fn test_query_and_then() {
            let db = checked_memory_handle();
            let sql = "BEGIN;
                       CREATE TABLE foo(x INTEGER, y TEXT);
                       INSERT INTO foo VALUES(4, \"hello\");
                       INSERT INTO foo VALUES(3, \", \");
                       INSERT INTO foo VALUES(2, \"world\");
                       INSERT INTO foo VALUES(1, \"!\");
                       END;";
            db.execute_batch(sql).unwrap();

            let mut query = db.prepare("SELECT x, y FROM foo ORDER BY x DESC").unwrap();
            let results: Result<Vec<String>> = query.query_and_then(&[],
                                                                          |row| row.get_checked(1))
                .unwrap()
                .collect();

            assert_eq!(results.unwrap().concat(), "hello, world!");
        }

        #[test]
        #[cfg_attr(rustfmt, rustfmt_skip)]
        fn test_query_and_then_fails() {
            let db = checked_memory_handle();
            let sql = "BEGIN;
                       CREATE TABLE foo(x INTEGER, y TEXT);
                       INSERT INTO foo VALUES(4, \"hello\");
                       INSERT INTO foo VALUES(3, \", \");
                       INSERT INTO foo VALUES(2, \"world\");
                       INSERT INTO foo VALUES(1, \"!\");
                       END;";
            db.execute_batch(sql).unwrap();

            let mut query = db.prepare("SELECT x, y FROM foo ORDER BY x DESC").unwrap();
            let bad_type: Result<Vec<f64>> = query.query_and_then(&[], |row| row.get_checked(1))
                .unwrap()
                .collect();

            match bad_type.unwrap_err() {
                Error::InvalidColumnType(_, _) => (),
                err => panic!("Unexpected error {}", err),
            }

            let bad_idx: Result<Vec<String>> = query.query_and_then(&[], |row| row.get_checked(3))
                .unwrap()
                .collect();

            match bad_idx.unwrap_err() {
                Error::InvalidColumnIndex(_) => (),
                err => panic!("Unexpected error {}", err),
            }
        }

        #[test]
        #[cfg_attr(rustfmt, rustfmt_skip)]
        fn test_query_and_then_custom_error() {
            let db = checked_memory_handle();
            let sql = "BEGIN;
                       CREATE TABLE foo(x INTEGER, y TEXT);
                       INSERT INTO foo VALUES(4, \"hello\");
                       INSERT INTO foo VALUES(3, \", \");
                       INSERT INTO foo VALUES(2, \"world\");
                       INSERT INTO foo VALUES(1, \"!\");
                       END;";
            db.execute_batch(sql).unwrap();

            let mut query = db.prepare("SELECT x, y FROM foo ORDER BY x DESC").unwrap();
            let results: CustomResult<Vec<String>> = query.query_and_then(&[], |row| {
                row.get_checked(1)
                .map_err(CustomError::Sqlite)
            })
            .unwrap()
                .collect();

            assert_eq!(results.unwrap().concat(), "hello, world!");
        }

        #[test]
        #[cfg_attr(rustfmt, rustfmt_skip)]
        fn test_query_and_then_custom_error_fails() {
            let db = checked_memory_handle();
            let sql = "BEGIN;
                       CREATE TABLE foo(x INTEGER, y TEXT);
                       INSERT INTO foo VALUES(4, \"hello\");
                       INSERT INTO foo VALUES(3, \", \");
                       INSERT INTO foo VALUES(2, \"world\");
                       INSERT INTO foo VALUES(1, \"!\");
                       END;";
            db.execute_batch(sql).unwrap();

            let mut query = db.prepare("SELECT x, y FROM foo ORDER BY x DESC").unwrap();
            let bad_type: CustomResult<Vec<f64>> = query.query_and_then(&[], |row| {
                row.get_checked(1)
                .map_err(CustomError::Sqlite)
            })
            .unwrap()
                .collect();

            match bad_type.unwrap_err() {
                CustomError::Sqlite(Error::InvalidColumnType(_, _)) => (),
                err => panic!("Unexpected error {}", err),
            }

            let bad_idx: CustomResult<Vec<String>> = query.query_and_then(&[], |row| {
                row.get_checked(3)
                .map_err(CustomError::Sqlite)
            })
            .unwrap()
                .collect();

            match bad_idx.unwrap_err() {
                CustomError::Sqlite(Error::InvalidColumnIndex(_)) => (),
                err => panic!("Unexpected error {}", err),
            }

            let non_sqlite_err: CustomResult<Vec<String>> = query.query_and_then(&[], |_| {
                Err(CustomError::SomeError)
            })
            .unwrap()
                .collect();

            match non_sqlite_err.unwrap_err() {
                CustomError::SomeError => (),
                err => panic!("Unexpected error {}", err),
            }
        }

        #[test]
        #[cfg_attr(rustfmt, rustfmt_skip)]
        fn test_query_row_and_then_custom_error() {
            let db = checked_memory_handle();
            let sql = "BEGIN;
                       CREATE TABLE foo(x INTEGER, y TEXT);
                       INSERT INTO foo VALUES(4, \"hello\");
                       END;";
            db.execute_batch(sql).unwrap();

            let query = "SELECT x, y FROM foo ORDER BY x DESC";
            let results: CustomResult<String> = db.query_row_and_then(query, &[], |row| {
                row.get_checked(1).map_err(CustomError::Sqlite)
            });

            assert_eq!(results.unwrap(), "hello");
        }

        #[test]
        #[cfg_attr(rustfmt, rustfmt_skip)]
        fn test_query_row_and_then_custom_error_fails() {
            let db = checked_memory_handle();
            let sql = "BEGIN;
                       CREATE TABLE foo(x INTEGER, y TEXT);
                       INSERT INTO foo VALUES(4, \"hello\");
                       END;";
            db.execute_batch(sql).unwrap();

            let query = "SELECT x, y FROM foo ORDER BY x DESC";
            let bad_type: CustomResult<f64> = db.query_row_and_then(query, &[], |row| {
                row.get_checked(1).map_err(CustomError::Sqlite)
            });

            match bad_type.unwrap_err() {
                CustomError::Sqlite(Error::InvalidColumnType(_, _)) => (),
                err => panic!("Unexpected error {}", err),
            }

            let bad_idx: CustomResult<String> = db.query_row_and_then(query, &[], |row| {
                row.get_checked(3).map_err(CustomError::Sqlite)
            });

            match bad_idx.unwrap_err() {
                CustomError::Sqlite(Error::InvalidColumnIndex(_)) => (),
                err => panic!("Unexpected error {}", err),
            }

            let non_sqlite_err: CustomResult<String> = db.query_row_and_then(query, &[], |_| {
                Err(CustomError::SomeError)
            });

            match non_sqlite_err.unwrap_err() {
                CustomError::SomeError => (),
                err => panic!("Unexpected error {}", err),
            }
        }

        #[test]
        #[cfg_attr(rustfmt, rustfmt_skip)]
        fn test_dynamic() {
            let db = checked_memory_handle();
            let sql = "BEGIN;
                       CREATE TABLE foo(x INTEGER, y TEXT);
                       INSERT INTO foo VALUES(4, \"hello\");
                       END;";
            db.execute_batch(sql).unwrap();

            db.query_row("SELECT * FROM foo", &[], |r| assert_eq!(2, r.column_count())).unwrap();
        }
    }
}<|MERGE_RESOLUTION|>--- conflicted
+++ resolved
@@ -1101,16 +1101,9 @@
         unsafe {
             let idx = try!(idx.idx(self.stmt));
 
-<<<<<<< HEAD
-            match T::column_has_valid_sqlite_type(self.stmt.stmt, idx) {
-                Ok(()) => FromSql::column_result(self.stmt.stmt, idx),
+            match T::column_has_valid_sqlite_type(self.stmt.stmt.ptr(), idx) {
+                Ok(()) => FromSql::column_result(self.stmt.stmt.ptr(), idx),
                 Err(e) => Err(e),
-=======
-            if T::column_has_valid_sqlite_type(self.stmt.stmt.ptr(), idx) {
-                FromSql::column_result(self.stmt.stmt.ptr(), idx)
-            } else {
-                Err(Error::InvalidColumnType)
->>>>>>> d1c3724b
             }
         }
     }
