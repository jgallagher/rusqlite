//! Rusqlite is an ergonomic wrapper for using SQLite from Rust. It attempts to expose
//! an interface similar to [rust-postgres](https://github.com/sfackler/rust-postgres).
//!
//! ```rust
//! extern crate rusqlite;
//! extern crate time;
//!
//! use time::Timespec;
//! use rusqlite::Connection;
//!
//! #[derive(Debug)]
//! struct Person {
//!     id: i32,
//!     name: String,
//!     time_created: Timespec,
//!     data: Option<Vec<u8>>
//! }
//!
//! fn main() {
//!     let conn = Connection::open_in_memory().unwrap();
//!
//!     conn.execute("CREATE TABLE person (
//!                   id              INTEGER PRIMARY KEY,
//!                   name            TEXT NOT NULL,
//!                   time_created    TEXT NOT NULL,
//!                   data            BLOB
//!                   )", &[]).unwrap();
//!     let me = Person {
//!         id: 0,
//!         name: "Steven".to_string(),
//!         time_created: time::get_time(),
//!         data: None
//!     };
//!     conn.execute("INSERT INTO person (name, time_created, data)
//!                   VALUES (?1, ?2, ?3)",
//!                  &[&me.name, &me.time_created, &me.data]).unwrap();
//!
//!     let mut stmt = conn.prepare("SELECT id, name, time_created, data FROM person").unwrap();
//!     let person_iter = stmt.query_map(&[], |row| {
//!         Person {
//!             id: row.get(0),
//!             name: row.get(1),
//!             time_created: row.get(2),
//!             data: row.get(3)
//!         }
//!     }).unwrap();
//!
//!     for person in person_iter {
//!         println!("Found person {:?}", person.unwrap());
//!     }
//! }
//! ```
#![allow(unknown_lints)]

extern crate libsqlite3_sys as ffi;
extern crate lru_cache;
#[macro_use]
extern crate bitflags;
#[cfg(all(test, feature = "trace"))]
#[macro_use]
extern crate lazy_static;

use std::default::Default;
use std::convert;
use std::mem;
use std::ptr;
use std::fmt;
use std::path::{Path, PathBuf};
use std::cell::RefCell;
use std::ffi::{CStr, CString};
use std::result;
use std::str;
use std::sync::{Once, ONCE_INIT};
use std::sync::atomic::{AtomicBool, ATOMIC_BOOL_INIT, Ordering};
use std::os::raw::{c_int, c_char};

use types::{ToSql, ValueRef};
use error::{error_from_sqlite_code, error_from_handle};
use raw_statement::RawStatement;
use cache::StatementCache;

pub use statement::Statement;
use statement::StatementCrateImpl;

pub use row::{Row, Rows, MappedRows, AndThenRows};
use row::RowsCrateImpl;

#[allow(deprecated)]
pub use transaction::{SqliteTransaction, SqliteTransactionBehavior};
pub use transaction::{DropBehavior, Savepoint, Transaction, TransactionBehavior};

#[allow(deprecated)]
pub use error::SqliteError;
pub use error::Error;
pub use ffi::ErrorCode;

pub use cache::CachedStatement;
pub use version::*;

#[cfg(feature = "load_extension")]
#[allow(deprecated)]
pub use load_extension_guard::{SqliteLoadExtensionGuard, LoadExtensionGuard};

pub mod types;
mod version;
mod transaction;
mod cache;
mod error;
mod raw_statement;
mod row;
mod statement;
#[cfg(feature = "load_extension")]
mod load_extension_guard;
#[cfg(feature = "trace")]
pub mod trace;
#[cfg(feature = "backup")]
pub mod backup;
#[cfg(feature = "functions")]
pub mod functions;
#[cfg(feature = "blob")]
pub mod blob;
#[cfg(feature = "limits")]
pub mod limits;

// Number of cached prepared statements we'll hold on to.
const STATEMENT_CACHE_DEFAULT_CAPACITY: usize = 16;

/// Old name for `Result`. `SqliteResult` is deprecated.
#[deprecated(since = "0.6.0", note = "Use Result instead")]
pub type SqliteResult<T> = Result<T>;

/// A typedef of the result returned by many methods.
pub type Result<T> = result::Result<T, Error>;

/// Column or Parameter index
pub type Index = u16;
/// Number of rows modified
pub type NumberOfRows = c_int;

unsafe fn errmsg_to_string(errmsg: *const c_char) -> String {
    let c_slice = CStr::from_ptr(errmsg).to_bytes();
    String::from_utf8_lossy(c_slice).into_owned()
}

fn str_to_cstring(s: &str) -> Result<CString> {
    Ok(try!(CString::new(s)))
}

fn path_to_cstring(p: &Path) -> Result<CString> {
    let s = try!(p.to_str().ok_or(Error::InvalidPath(p.to_owned())));
    str_to_cstring(s)
}

/// Name for a database within a SQLite connection.
pub enum DatabaseName<'a> {
    /// The main database.
    Main,

    /// The temporary database (e.g., any "CREATE TEMPORARY TABLE" tables).
    Temp,

    /// A database that has been attached via "ATTACH DATABASE ...".
    Attached(&'a str),
}

// Currently DatabaseName is only used by the backup and blob mods, so hide this (private)
// impl to avoid dead code warnings.
#[cfg(any(feature = "backup", feature = "blob"))]
impl<'a> DatabaseName<'a> {
    fn to_cstring(&self) -> Result<CString> {
        use self::DatabaseName::{Main, Temp, Attached};
        match *self {
            Main => str_to_cstring("main"),
            Temp => str_to_cstring("temp"),
            Attached(s) => str_to_cstring(s),
        }
    }
}

/// Old name for `Connection`. `SqliteConnection` is deprecated.
#[deprecated(since = "0.6.0", note = "Use Connection instead")]
pub type SqliteConnection = Connection;

/// A connection to a SQLite database.
pub struct Connection {
    db: RefCell<InnerConnection>,
    cache: StatementCache,
    path: Option<PathBuf>,
}

unsafe impl Send for Connection {}

impl Connection {
    /// Open a new connection to a SQLite database.
    ///
    /// `Connection::open(path)` is equivalent to `Connection::open_with_flags(path,
    /// SQLITE_OPEN_READ_WRITE | SQLITE_OPEN_CREATE)`.
    ///
    /// # Failure
    ///
    /// Will return `Err` if `path` cannot be converted to a C-compatible string or if the
    /// underlying SQLite open call fails.
    pub fn open<P: AsRef<Path>>(path: P) -> Result<Connection> {
        let flags = Default::default();
        Connection::open_with_flags(path, flags)
    }

    /// Open a new connection to an in-memory SQLite database.
    ///
    /// # Failure
    ///
    /// Will return `Err` if the underlying SQLite open call fails.
    pub fn open_in_memory() -> Result<Connection> {
        let flags = Default::default();
        Connection::open_in_memory_with_flags(flags)
    }

    /// Open a new connection to a SQLite database.
    ///
    /// [Database Connection](http://www.sqlite.org/c3ref/open.html) for a description of valid
    /// flag combinations.
    ///
    /// # Failure
    ///
    /// Will return `Err` if `path` cannot be converted to a C-compatible string or if the
    /// underlying SQLite open call fails.
    pub fn open_with_flags<P: AsRef<Path>>(path: P, flags: OpenFlags) -> Result<Connection> {
        let c_path = try!(path_to_cstring(path.as_ref()));
        InnerConnection::open_with_flags(&c_path, flags).map(|db| {
                                                                 Connection {
                db: RefCell::new(db),
                cache: StatementCache::with_capacity(STATEMENT_CACHE_DEFAULT_CAPACITY),
                path: Some(path.as_ref().to_path_buf()),
            }
                                                             })
    }

    /// Open a new connection to an in-memory SQLite database.
    ///
    /// [Database Connection](http://www.sqlite.org/c3ref/open.html) for a description of valid
    /// flag combinations.
    ///
    /// # Failure
    ///
    /// Will return `Err` if the underlying SQLite open call fails.
    pub fn open_in_memory_with_flags(flags: OpenFlags) -> Result<Connection> {
        let c_memory = try!(str_to_cstring(":memory:"));
        InnerConnection::open_with_flags(&c_memory, flags).map(|db| {
                                                                   Connection {
                db: RefCell::new(db),
                cache: StatementCache::with_capacity(STATEMENT_CACHE_DEFAULT_CAPACITY),
                path: None,
            }
                                                               })
    }

    /// Convenience method to run multiple SQL statements (that cannot take any parameters).
    ///
    /// Uses [sqlite3_exec](http://www.sqlite.org/c3ref/exec.html) under the hood.
    ///
    /// ## Example
    ///
    /// ```rust,no_run
    /// # use rusqlite::{Connection, Result};
    /// fn create_tables(conn: &Connection) -> Result<()> {
    ///     conn.execute_batch("BEGIN;
    ///                         CREATE TABLE foo(x INTEGER);
    ///                         CREATE TABLE bar(y TEXT);
    ///                         COMMIT;")
    /// }
    /// ```
    ///
    /// # Failure
    ///
    /// Will return `Err` if `sql` cannot be converted to a C-compatible string or if the
    /// underlying SQLite call fails.
    pub fn execute_batch(&self, sql: &str) -> Result<()> {
        self.db.borrow_mut().execute_batch(sql)
    }

    /// Convenience method to prepare and execute a single SQL statement.
    ///
    /// On success, returns the number of rows that were changed or inserted or deleted (via
    /// `sqlite3_changes`).
    ///
    /// ## Example
    ///
    /// ```rust,no_run
    /// # use rusqlite::{Connection};
    /// fn update_rows(conn: &Connection) {
    ///     match conn.execute("UPDATE foo SET bar = 'baz' WHERE qux = ?", &[&1i32]) {
    ///         Ok(updated) => println!("{} rows were updated", updated),
    ///         Err(err) => println!("update failed: {}", err),
    ///     }
    /// }
    /// ```
    ///
    /// # Failure
    ///
    /// Will return `Err` if `sql` cannot be converted to a C-compatible string or if the
    /// underlying SQLite call fails.
<<<<<<< HEAD
    pub fn execute(&self, sql: &str, params: &[&ToSql]) -> Result<NumberOfRows> {
        self.prepare(sql).and_then(|mut stmt| stmt.execute(params))
=======
    pub fn execute(&self, sql: &str, params: &[&ToSql]) -> Result<c_int> {
        self.prepare(sql)
            .and_then(|mut stmt| stmt.execute(params))
>>>>>>> d5bd7d96
    }

    /// Convenience method to prepare and execute a single SQL statement with named parameter(s).
    ///
    /// On success, returns the number of rows that were changed or inserted or deleted (via
    /// `sqlite3_changes`).
    ///
    /// ## Example
    ///
    /// ```rust,no_run
    /// # use rusqlite::{Connection, Result};
    /// fn insert(conn: &Connection) -> Result<i32> {
    ///     conn.execute_named("INSERT INTO test (name) VALUES (:name)", &[(":name", &"one")])
    /// }
    /// ```
    ///
    /// # Failure
    ///
    /// Will return `Err` if `sql` cannot be converted to a C-compatible string or if the
    /// underlying SQLite call fails.
<<<<<<< HEAD
    pub fn execute_named(&self, sql: &str, params: &[(&str, &ToSql)]) -> Result<NumberOfRows> {
        self.prepare(sql).and_then(|mut stmt| stmt.execute_named(params))
=======
    pub fn execute_named(&self, sql: &str, params: &[(&str, &ToSql)]) -> Result<c_int> {
        self.prepare(sql)
            .and_then(|mut stmt| stmt.execute_named(params))
>>>>>>> d5bd7d96
    }

    /// Get the SQLite rowid of the most recent successful INSERT.
    ///
    /// Uses [sqlite3_last_insert_rowid](https://www.sqlite.org/c3ref/last_insert_rowid.html) under
    /// the hood.
    pub fn last_insert_rowid(&self) -> i64 {
        self.db.borrow_mut().last_insert_rowid()
    }

    /// Convenience method to execute a query that is expected to return a single row.
    ///
    /// ## Example
    ///
    /// ```rust,no_run
    /// # use rusqlite::{Result,Connection};
    /// fn preferred_locale(conn: &Connection) -> Result<String> {
    ///     conn.query_row("SELECT value FROM preferences WHERE name='locale'", &[], |row| {
    ///         row.get(0)
    ///     })
    /// }
    /// ```
    ///
    /// If the query returns more than one row, all rows except the first are ignored.
    ///
    /// # Failure
    ///
    /// Will return `Err` if `sql` cannot be converted to a C-compatible string or if the
    /// underlying SQLite call fails.
    pub fn query_row<T, F>(&self, sql: &str, params: &[&ToSql], f: F) -> Result<T>
        where F: FnOnce(&Row) -> T
    {
        let mut stmt = try!(self.prepare(sql));
        stmt.query_row(params, f)
    }

    /// Convenience method to execute a query with named parameter(s) that is expected to return
    /// a single row.
    ///
    /// If the query returns more than one row, all rows except the first are ignored.
    ///
    /// # Failure
    ///
    /// Will return `Err` if `sql` cannot be converted to a C-compatible string or if the
    /// underlying SQLite call fails.
    pub fn query_row_named<T, F>(&self, sql: &str, params: &[(&str, &ToSql)], f: F) -> Result<T>
        where F: FnOnce(&Row) -> T
    {
        let mut stmt = try!(self.prepare(sql));
        let mut rows = try!(stmt.query_named(params));

        rows.get_expected_row().map(|r| f(&r))
    }

    /// Convenience method to execute a query that is expected to return a single row,
    /// and execute a mapping via `f` on that returned row with the possibility of failure.
    /// The `Result` type of `f` must implement `std::convert::From<Error>`.
    ///
    /// ## Example
    ///
    /// ```rust,no_run
    /// # use rusqlite::{Result,Connection};
    /// fn preferred_locale(conn: &Connection) -> Result<String> {
    ///     conn.query_row_and_then("SELECT value FROM preferences WHERE name='locale'",
    ///                             &[],
    ///                             |row| {
    ///         row.get_checked(0)
    ///     })
    /// }
    /// ```
    ///
    /// If the query returns more than one row, all rows except the first are ignored.
    ///
    /// # Failure
    ///
    /// Will return `Err` if `sql` cannot be converted to a C-compatible string or if the
    /// underlying SQLite call fails.
    pub fn query_row_and_then<T, E, F>(&self,
                                       sql: &str,
                                       params: &[&ToSql],
                                       f: F)
                                       -> result::Result<T, E>
        where F: FnOnce(&Row) -> result::Result<T, E>,
              E: convert::From<Error>
    {
        let mut stmt = try!(self.prepare(sql));
        let mut rows = try!(stmt.query(params));

        rows.get_expected_row()
            .map_err(E::from)
            .and_then(|r| f(&r))
    }

    /// Convenience method to execute a query that is expected to return a single row.
    ///
    /// ## Example
    ///
    /// ```rust,no_run
    /// # use rusqlite::{Result,Connection};
    /// fn preferred_locale(conn: &Connection) -> Result<String> {
    ///     conn.query_row_safe("SELECT value FROM preferences WHERE name='locale'", &[], |row| {
    ///         row.get(0)
    ///     })
    /// }
    /// ```
    ///
    /// If the query returns more than one row, all rows except the first are ignored.
    ///
    /// ## Deprecated
    ///
    /// This method should be considered deprecated. Use `query_row` instead, which now
    /// does exactly the same thing.
    #[deprecated(since = "0.1.0", note = "Use query_row instead")]
    pub fn query_row_safe<T, F>(&self, sql: &str, params: &[&ToSql], f: F) -> Result<T>
        where F: FnOnce(&Row) -> T
    {
        self.query_row(sql, params, f)
    }

    /// Prepare a SQL statement for execution.
    ///
    /// ## Example
    ///
    /// ```rust,no_run
    /// # use rusqlite::{Connection, Result};
    /// fn insert_new_people(conn: &Connection) -> Result<()> {
    ///     let mut stmt = try!(conn.prepare("INSERT INTO People (name) VALUES (?)"));
    ///     try!(stmt.execute(&[&"Joe Smith"]));
    ///     try!(stmt.execute(&[&"Bob Jones"]));
    ///     Ok(())
    /// }
    /// ```
    ///
    /// # Failure
    ///
    /// Will return `Err` if `sql` cannot be converted to a C-compatible string or if the
    /// underlying SQLite call fails.
    pub fn prepare<'a>(&'a self, sql: &str) -> Result<Statement<'a>> {
        self.db.borrow_mut().prepare(self, sql)
    }

    /// Close the SQLite connection.
    ///
    /// This is functionally equivalent to the `Drop` implementation for `Connection` except
    /// that on failure, it returns an error and the connection itself (presumably so closing
    /// can be attempted again).
    ///
    /// # Failure
    ///
    /// Will return `Err` if the underlying SQLite call fails.
    pub fn close(self) -> std::result::Result<(), (Connection, Error)> {
        self.flush_prepared_statement_cache();
        let r = self.db.borrow_mut().close();
        r.map_err(move |err| (self, err))
    }

    /// Enable loading of SQLite extensions. Strongly consider using `LoadExtensionGuard`
    /// instead of this function.
    ///
    /// ## Example
    ///
    /// ```rust,no_run
    /// # use rusqlite::{Connection, Result};
    /// # use std::path::{Path};
    /// fn load_my_extension(conn: &Connection) -> Result<()> {
    ///     try!(conn.load_extension_enable());
    ///     try!(conn.load_extension(Path::new("my_sqlite_extension"), None));
    ///     conn.load_extension_disable()
    /// }
    /// ```
    ///
    /// # Failure
    ///
    /// Will return `Err` if the underlying SQLite call fails.
    #[cfg(feature = "load_extension")]
    pub fn load_extension_enable(&self) -> Result<()> {
        self.db.borrow_mut().enable_load_extension(1)
    }

    /// Disable loading of SQLite extensions.
    ///
    /// See `load_extension_enable` for an example.
    ///
    /// # Failure
    ///
    /// Will return `Err` if the underlying SQLite call fails.
    #[cfg(feature = "load_extension")]
    pub fn load_extension_disable(&self) -> Result<()> {
        self.db.borrow_mut().enable_load_extension(0)
    }

    /// Load the SQLite extension at `dylib_path`. `dylib_path` is passed through to
    /// `sqlite3_load_extension`, which may attempt OS-specific modifications if the file
    /// cannot be loaded directly.
    ///
    /// If `entry_point` is `None`, SQLite will attempt to find the entry point. If it is not
    /// `None`, the entry point will be passed through to `sqlite3_load_extension`.
    ///
    /// ## Example
    ///
    /// ```rust,no_run
    /// # use rusqlite::{Connection, Result, LoadExtensionGuard};
    /// # use std::path::{Path};
    /// fn load_my_extension(conn: &Connection) -> Result<()> {
    ///     let _guard = try!(LoadExtensionGuard::new(conn));
    ///
    ///     conn.load_extension("my_sqlite_extension", None)
    /// }
    /// ```
    ///
    /// # Failure
    ///
    /// Will return `Err` if the underlying SQLite call fails.
    #[cfg(feature = "load_extension")]
    pub fn load_extension<P: AsRef<Path>>(&self,
                                          dylib_path: P,
                                          entry_point: Option<&str>)
                                          -> Result<()> {
        self.db
            .borrow_mut()
            .load_extension(dylib_path.as_ref(), entry_point)
    }

    /// Get access to the underlying SQLite database connection handle.
    ///
    /// # Warning
    ///
    /// You should not need to use this function. If you do need to, please [open an issue
    /// on the rusqlite repository](https://github.com/jgallagher/rusqlite/issues) and describe
    /// your use case. This function is unsafe because it gives you raw access to the SQLite
    /// connection, and what you do with it could impact the safety of this `Connection`.
    pub unsafe fn handle(&self) -> *mut ffi::sqlite3 {
        self.db.borrow().db()
    }

    fn decode_result(&self, code: c_int) -> Result<()> {
        self.db.borrow_mut().decode_result(code)
    }

    fn changes(&self) -> NumberOfRows {
        self.db.borrow_mut().changes()
    }
}

impl fmt::Debug for Connection {
    fn fmt(&self, f: &mut fmt::Formatter) -> fmt::Result {
        f.debug_struct("Connection")
            .field("path", &self.path)
            .finish()
    }
}

struct InnerConnection {
    db: *mut ffi::sqlite3,
}

/// Old name for `OpenFlags`. `SqliteOpenFlags` is deprecated.
#[deprecated(since = "0.6.0", note = "Use OpenFlags instead")]
pub type SqliteOpenFlags = OpenFlags;

bitflags! {
    #[doc = "Flags for opening SQLite database connections."]
    #[doc = "See [sqlite3_open_v2](http://www.sqlite.org/c3ref/open.html) for details."]
    #[repr(C)]
    pub struct OpenFlags: ::std::os::raw::c_int {
        const SQLITE_OPEN_READ_ONLY     = ffi::SQLITE_OPEN_READONLY;
        const SQLITE_OPEN_READ_WRITE    = ffi::SQLITE_OPEN_READWRITE;
        const SQLITE_OPEN_CREATE        = ffi::SQLITE_OPEN_CREATE;
        const SQLITE_OPEN_URI           = 0x00000040;
        const SQLITE_OPEN_MEMORY        = 0x00000080;
        const SQLITE_OPEN_NO_MUTEX      = ffi::SQLITE_OPEN_NOMUTEX;
        const SQLITE_OPEN_FULL_MUTEX    = ffi::SQLITE_OPEN_FULLMUTEX;
        const SQLITE_OPEN_SHARED_CACHE  = 0x00020000;
        const SQLITE_OPEN_PRIVATE_CACHE = 0x00040000;
    }
}

impl Default for OpenFlags {
    fn default() -> OpenFlags {
        SQLITE_OPEN_READ_WRITE | SQLITE_OPEN_CREATE | SQLITE_OPEN_NO_MUTEX | SQLITE_OPEN_URI
    }
}

static SQLITE_INIT: Once = ONCE_INIT;
static SQLITE_VERSION_CHECK: Once = ONCE_INIT;
static BYPASS_SQLITE_INIT: AtomicBool = ATOMIC_BOOL_INIT;
static BYPASS_VERSION_CHECK: AtomicBool = ATOMIC_BOOL_INIT;

/// rusqlite's check for a safe SQLite threading mode requires SQLite 3.7.0 or later. If you are
/// running against a SQLite older than that, rusqlite attempts to ensure safety by performing
/// configuration and initialization of SQLite itself the first time you attempt to open a
/// connection. By default, rusqlite panics if that initialization fails, since that could mean
/// SQLite has been initialized in single-thread mode.
///
/// If you are encountering that panic _and_ can ensure that SQLite has been initialized in either
/// multi-thread or serialized mode, call this function prior to attempting to open a connection
/// and rusqlite's initialization process will by skipped. This function is unsafe because if you
/// call it and SQLite has actually been configured to run in single-thread mode, you may enounter
/// memory errors or data corruption or any number of terrible things that should not be possible
/// when you're using Rust.
pub unsafe fn bypass_sqlite_initialization() {
    BYPASS_SQLITE_INIT.store(true, Ordering::Relaxed);
}

/// rusqlite performs a one-time check that the runtime SQLite version is at least as new as
/// the version of SQLite found when rusqlite was built. Bypassing this check may be dangerous;
/// e.g., if you use features of SQLite that are not present in the runtime version. If you are
/// sure the runtime version is compatible with the build-time version for your usage, you can
/// bypass the version check by calling this function before your first connection attempt.
pub unsafe fn bypass_sqlite_version_check() {
    BYPASS_VERSION_CHECK.store(true, Ordering::Relaxed);
}

fn ensure_valid_sqlite_version() {
    SQLITE_VERSION_CHECK.call_once(|| {
        let version_number = version_number();

        // Check our hard floor.
        if version_number < 3006008 {
            panic!("rusqlite requires SQLite 3.6.8 or newer");
        }

        // Check that the major version number for runtime and buildtime match.
        let buildtime_major = ffi::SQLITE_VERSION_NUMBER / 1_000_000;
        let runtime_major = version_number / 1_000_000;
        if buildtime_major != runtime_major {
            panic!("rusqlite was built against SQLite {} but is running with SQLite {}",
                   str::from_utf8(ffi::SQLITE_VERSION).unwrap(),
                   version());
        }

        if BYPASS_VERSION_CHECK.load(Ordering::Relaxed) {
            return;
        }

        // Check that the runtime version number is compatible with the version number we found at
        // build-time.
        if version_number < ffi::SQLITE_VERSION_NUMBER {
            panic!("\
rusqlite was built against SQLite {} but the runtime SQLite version is {}. To fix this, either:
* Recompile rusqlite and link against the SQLite version you are using at runtime, or
* Call rusqlite::bypass_sqlite_version_check() prior to your first connection attempt. Doing this
  means you're sure everything will work correctly even though the runtime version is older than
  the version we found at build time.",
                   str::from_utf8(ffi::SQLITE_VERSION).unwrap(),
                   version());
        }
    });
}

fn ensure_safe_sqlite_threading_mode() -> Result<()> {
    // Ensure SQLite was compiled in thredsafe mode.
    if unsafe { ffi::sqlite3_threadsafe() == 0 } {
        return Err(Error::SqliteSingleThreadedMode);
    }

    // Now we know SQLite is _capable_ of being in Multi-thread of Serialized mode, but it's
    // possible someone configured it to be in Single-thread mode before calling into us. That
    // would mean we're exposing an unsafe API via a safe one (in Rust terminology), which is
    // no good. We have two options to protect against this, depending on the version of SQLite
    // we're linked with:
    //
    // 1. If we're on 3.7.0 or later, we can ask SQLite for a mutex and check for the magic value
    //    8. This isn't documented, but it's what SQLite returns for its mutex allocation function
    //    in Single-thread mode.
    // 2. If we're prior to SQLite 3.7.0, AFAIK there's no way to check the threading mode. The
    //    check we perform for >= 3.7.0 will segfault. Instead, we insist on being able to call
    //    sqlite3_config and sqlite3_initialize ourself, ensuring we know the threading mode. This
    //    will fail if someone else has already initialized SQLite even if they initialized it
    //    safely. That's not ideal either, which is why we expose bypass_sqlite_initialization
    //    above.
    if version_number() >= 3007000 {
        const SQLITE_SINGLETHREADED_MUTEX_MAGIC: usize = 8;
        let is_singlethreaded = unsafe {
            let mutex_ptr = ffi::sqlite3_mutex_alloc(0);
            let is_singlethreaded = mutex_ptr as usize == SQLITE_SINGLETHREADED_MUTEX_MAGIC;
            ffi::sqlite3_mutex_free(mutex_ptr);
            is_singlethreaded
        };
        if is_singlethreaded {
            Err(Error::SqliteSingleThreadedMode)
        } else {
            Ok(())
        }
    } else {
        SQLITE_INIT.call_once(|| {
            if BYPASS_SQLITE_INIT.load(Ordering::Relaxed) {
                return;
            }

            unsafe {
                let msg = "\
Could not ensure safe initialization of SQLite.
To fix this, either:
* Upgrade SQLite to at least version 3.7.0
* Ensure that SQLite has been initialized in Multi-thread or Serialized mode and call
  rusqlite::bypass_sqlite_initialization() prior to your first connection attempt.";

                if ffi::sqlite3_config(ffi::SQLITE_CONFIG_MULTITHREAD) != ffi::SQLITE_OK {
                    panic!(msg);
                }
                if ffi::sqlite3_initialize() != ffi::SQLITE_OK {
                    panic!(msg);
                }
            }
        });
        Ok(())
    }
}

impl InnerConnection {
    fn open_with_flags(c_path: &CString, flags: OpenFlags) -> Result<InnerConnection> {
        ensure_valid_sqlite_version();
        ensure_safe_sqlite_threading_mode()?;

        // Replicate the check for sane open flags from SQLite, because the check in SQLite itself
        // wasn't added until version 3.7.3.
        debug_assert!(1 << SQLITE_OPEN_READ_ONLY.bits == 0x02);
        debug_assert!(1 << SQLITE_OPEN_READ_WRITE.bits == 0x04);
        debug_assert!(1 << (SQLITE_OPEN_READ_WRITE | SQLITE_OPEN_CREATE).bits == 0x40);
        if (1 << (flags.bits & 0x7)) & 0x46 == 0 {
            return Err(Error::SqliteFailure(ffi::Error::new(ffi::SQLITE_MISUSE), None));
        }

        unsafe {
            let mut db: *mut ffi::sqlite3 = mem::uninitialized();
            let r = ffi::sqlite3_open_v2(c_path.as_ptr(), &mut db, flags.bits(), ptr::null());
            if r != ffi::SQLITE_OK {
                let e = if db.is_null() {
                    error_from_sqlite_code(r, None)
                } else {
                    let e = error_from_handle(db, r);
                    ffi::sqlite3_close(db);
                    e
                };

                return Err(e);
            }
            let r = ffi::sqlite3_busy_timeout(db, 5000);
            if r != ffi::SQLITE_OK {
                let e = error_from_handle(db, r);
                ffi::sqlite3_close(db);
                return Err(e);
            }

            // attempt to turn on extended results code; don't fail if we can't.
            ffi::sqlite3_extended_result_codes(db, 1);

            Ok(InnerConnection { db: db })
        }
    }

    fn db(&self) -> *mut ffi::sqlite3 {
        self.db
    }

    fn decode_result(&mut self, code: c_int) -> Result<()> {
        if code == ffi::SQLITE_OK {
            Ok(())
        } else {
            Err(error_from_handle(self.db(), code))
        }
    }

    fn close(&mut self) -> Result<()> {
        unsafe {
            let r = ffi::sqlite3_close(self.db());
            let r = self.decode_result(r);
            if r.is_ok() {
                self.db = ptr::null_mut();
            }
            r
        }
    }

    fn execute_batch(&mut self, sql: &str) -> Result<()> {
        let c_sql = try!(str_to_cstring(sql));
        unsafe {
            let r = ffi::sqlite3_exec(self.db(),
                                      c_sql.as_ptr(),
                                      None,
                                      ptr::null_mut(),
                                      ptr::null_mut());
            self.decode_result(r)
        }
    }

    #[cfg(feature = "load_extension")]
    fn enable_load_extension(&mut self, onoff: c_int) -> Result<()> {
        let r = unsafe { ffi::sqlite3_enable_load_extension(self.db, onoff) };
        self.decode_result(r)
    }

    #[cfg(feature = "load_extension")]
    fn load_extension(&self, dylib_path: &Path, entry_point: Option<&str>) -> Result<()> {
        let dylib_str = try!(path_to_cstring(dylib_path));
        unsafe {
            let mut errmsg: *mut c_char = mem::uninitialized();
            let r = if let Some(entry_point) = entry_point {
                let c_entry = try!(str_to_cstring(entry_point));
                ffi::sqlite3_load_extension(self.db,
                                            dylib_str.as_ptr(),
                                            c_entry.as_ptr(),
                                            &mut errmsg)
            } else {
                ffi::sqlite3_load_extension(self.db, dylib_str.as_ptr(), ptr::null(), &mut errmsg)
            };
            if r == ffi::SQLITE_OK {
                Ok(())
            } else {
                let message = errmsg_to_string(&*errmsg);
                ffi::sqlite3_free(errmsg as *mut ::std::os::raw::c_void);
                Err(error_from_sqlite_code(r, Some(message)))
            }
        }
    }

    fn last_insert_rowid(&self) -> i64 {
        unsafe { ffi::sqlite3_last_insert_rowid(self.db()) }
    }

    fn prepare<'a>(&mut self, conn: &'a Connection, sql: &str) -> Result<Statement<'a>> {
        if sql.len() >= ::std::i32::MAX as usize {
            return Err(error_from_sqlite_code(ffi::SQLITE_TOOBIG, None));
        }
        let mut c_stmt: *mut ffi::sqlite3_stmt = unsafe { mem::uninitialized() };
        let c_sql = try!(str_to_cstring(sql));
        let r = unsafe {
            let len_with_nul = (sql.len() + 1) as c_int;
            ffi::sqlite3_prepare_v2(self.db(),
                                    c_sql.as_ptr(),
                                    len_with_nul,
                                    &mut c_stmt,
                                    ptr::null_mut())
        };
        self.decode_result(r)
            .map(|_| Statement::new(conn, RawStatement::new(c_stmt)))
    }

    fn changes(&mut self) -> NumberOfRows {
        unsafe { ffi::sqlite3_changes(self.db()) }
    }
}

impl Drop for InnerConnection {
    #[allow(unused_must_use)]
    fn drop(&mut self) {
        self.close();
    }
}

/// Old name for `Statement`. `SqliteStatement` is deprecated.
#[deprecated(since = "0.6.0", note = "Use Statement instead")]
pub type SqliteStatement<'conn> = Statement<'conn>;

/// Old name for `Rows`. `SqliteRows` is deprecated.
#[deprecated(since = "0.6.0", note = "Use Rows instead")]
pub type SqliteRows<'stmt> = Rows<'stmt>;


/// Old name for `Row`. `SqliteRow` is deprecated.
#[deprecated(since = "0.6.0", note = "Use Row instead")]
pub type SqliteRow<'a, 'stmt> = Row<'a, 'stmt>;


#[cfg(test)]
mod test {
    extern crate tempdir;
    pub use super::*;
    use ffi;
    use self::tempdir::TempDir;
    pub use std::error::Error as StdError;
    pub use std::fmt;

    // this function is never called, but is still type checked; in
    // particular, calls with specific instantiations will require
    // that those types are `Send`.
    #[allow(dead_code, unconditional_recursion)]
    fn ensure_send<T: Send>() {
        ensure_send::<Connection>();
    }

    pub fn checked_memory_handle() -> Connection {
        Connection::open_in_memory().unwrap()
    }

    #[test]
    #[cfg_attr(rustfmt, rustfmt_skip)]
    fn test_persistence() {
        let temp_dir = TempDir::new("test_open_file").unwrap();
        let path = temp_dir.path().join("test.db3");

        {
            let db = Connection::open(&path).unwrap();
            let sql = "BEGIN;
                   CREATE TABLE foo(x INTEGER);
                   INSERT INTO foo VALUES(42);
                   END;";
                   db.execute_batch(sql).unwrap();
        }

        let path_string = path.to_str().unwrap();
        let db = Connection::open(&path_string).unwrap();
        let the_answer: Result<i64> = db.query_row("SELECT x FROM foo", &[], |r| r.get(0));

        assert_eq!(42i64, the_answer.unwrap());
    }

    #[test]
    fn test_open() {
        assert!(Connection::open_in_memory().is_ok());

        let db = checked_memory_handle();
        assert!(db.close().is_ok());
    }

    #[test]
    fn test_close_retry() {
        let db = checked_memory_handle();

        // force the DB to be busy by preparing a statement; this must be done at the FFI
        // level to allow us to call .close() without dropping the prepared statement first.
        let raw_stmt = {
            use std::mem;
            use std::ptr;
            use std::os::raw::c_int;
            use super::str_to_cstring;

            let raw_db = db.db.borrow_mut().db;
            let sql = "SELECT 1";
            let mut raw_stmt: *mut ffi::sqlite3_stmt = unsafe { mem::uninitialized() };
            let rc = unsafe {
                ffi::sqlite3_prepare_v2(raw_db,
                                        str_to_cstring(sql).unwrap().as_ptr(),
                                        (sql.len() + 1) as c_int,
                                        &mut raw_stmt,
                                        ptr::null_mut())
            };
            assert_eq!(rc, ffi::SQLITE_OK);
            raw_stmt
        };

        // now that we have an open statement, trying (and retrying) to close should fail.
        let (db, _) = db.close().unwrap_err();
        let (db, _) = db.close().unwrap_err();
        let (db, _) = db.close().unwrap_err();

        // finalize the open statement so a final close will succeed
        assert_eq!(ffi::SQLITE_OK, unsafe { ffi::sqlite3_finalize(raw_stmt) });

        db.close().unwrap();
    }

    #[test]
    fn test_open_with_flags() {
        for bad_flags in &[OpenFlags::empty(),
                           SQLITE_OPEN_READ_ONLY | SQLITE_OPEN_READ_WRITE,
                           SQLITE_OPEN_READ_ONLY | SQLITE_OPEN_CREATE] {
            assert!(Connection::open_in_memory_with_flags(*bad_flags).is_err());
        }
    }

    #[test]
    #[cfg_attr(rustfmt, rustfmt_skip)]
    fn test_execute_batch() {
        let db = checked_memory_handle();
        let sql = "BEGIN;
                   CREATE TABLE foo(x INTEGER);
                   INSERT INTO foo VALUES(1);
                   INSERT INTO foo VALUES(2);
                   INSERT INTO foo VALUES(3);
                   INSERT INTO foo VALUES(4);
                   END;";
        db.execute_batch(sql).unwrap();

        db.execute_batch("UPDATE foo SET x = 3 WHERE x < 3").unwrap();

        assert!(db.execute_batch("INVALID SQL").is_err());
    }

    #[test]
    fn test_execute() {
        let db = checked_memory_handle();
        db.execute_batch("CREATE TABLE foo(x INTEGER)").unwrap();

        assert_eq!(1,
                   db.execute("INSERT INTO foo(x) VALUES (?)", &[&1i32])
                       .unwrap());
        assert_eq!(1,
                   db.execute("INSERT INTO foo(x) VALUES (?)", &[&2i32])
                       .unwrap());

        assert_eq!(3i32,
                   db.query_row::<i32, _>("SELECT SUM(x) FROM foo", &[], |r| r.get(0))
                       .unwrap());
    }

    #[test]
    fn test_execute_select() {
        let db = checked_memory_handle();
        let err = db.execute("SELECT 1 WHERE 1 < ?", &[&1i32]).unwrap_err();
        match err {
            Error::ExecuteReturnedResults => (),
            _ => panic!("Unexpected error: {}", err),
        }
    }

    #[test]
    fn test_prepare_column_names() {
        let db = checked_memory_handle();
        db.execute_batch("CREATE TABLE foo(x INTEGER);").unwrap();

        let stmt = db.prepare("SELECT * FROM foo").unwrap();
        assert_eq!(stmt.column_count(), 1);
        assert_eq!(stmt.column_names(), vec!["x"]);

        let stmt = db.prepare("SELECT x AS a, x AS b FROM foo").unwrap();
        assert_eq!(stmt.column_count(), 2);
        assert_eq!(stmt.column_names(), vec!["a", "b"]);
    }

    #[test]
    fn test_prepare_execute() {
        let db = checked_memory_handle();
        db.execute_batch("CREATE TABLE foo(x INTEGER);").unwrap();

        let mut insert_stmt = db.prepare("INSERT INTO foo(x) VALUES(?)").unwrap();
        assert_eq!(insert_stmt.execute(&[&1i32]).unwrap(), 1);
        assert_eq!(insert_stmt.execute(&[&2i32]).unwrap(), 1);
        assert_eq!(insert_stmt.execute(&[&3i32]).unwrap(), 1);

        assert_eq!(insert_stmt.execute(&[&"hello".to_string()]).unwrap(), 1);
        assert_eq!(insert_stmt.execute(&[&"goodbye".to_string()]).unwrap(), 1);
        assert_eq!(insert_stmt.execute(&[&types::Null]).unwrap(), 1);

        let mut update_stmt = db.prepare("UPDATE foo SET x=? WHERE x<?").unwrap();
        assert_eq!(update_stmt.execute(&[&3i32, &3i32]).unwrap(), 2);
        assert_eq!(update_stmt.execute(&[&3i32, &3i32]).unwrap(), 0);
        assert_eq!(update_stmt.execute(&[&8i32, &8i32]).unwrap(), 3);
    }

    #[test]
    fn test_prepare_query() {
        let db = checked_memory_handle();
        db.execute_batch("CREATE TABLE foo(x INTEGER);").unwrap();

        let mut insert_stmt = db.prepare("INSERT INTO foo(x) VALUES(?)").unwrap();
        assert_eq!(insert_stmt.execute(&[&1i32]).unwrap(), 1);
        assert_eq!(insert_stmt.execute(&[&2i32]).unwrap(), 1);
        assert_eq!(insert_stmt.execute(&[&3i32]).unwrap(), 1);

        let mut query = db.prepare("SELECT x FROM foo WHERE x < ? ORDER BY x DESC")
            .unwrap();
        {
            let mut rows = query.query(&[&4i32]).unwrap();
            let mut v = Vec::<i32>::new();

            while let Some(row) = rows.next() {
                v.push(row.unwrap().get(0));
            }

            assert_eq!(v, [3i32, 2, 1]);
        }

        {
            let mut rows = query.query(&[&3i32]).unwrap();
            let mut v = Vec::<i32>::new();

            while let Some(row) = rows.next() {
                v.push(row.unwrap().get(0));
            }

            assert_eq!(v, [2i32, 1]);
        }
    }

    #[test]
    #[cfg_attr(rustfmt, rustfmt_skip)]
    fn test_query_map() {
        let db = checked_memory_handle();
        let sql = "BEGIN;
                   CREATE TABLE foo(x INTEGER, y TEXT);
                   INSERT INTO foo VALUES(4, \"hello\");
                   INSERT INTO foo VALUES(3, \", \");
                   INSERT INTO foo VALUES(2, \"world\");
                   INSERT INTO foo VALUES(1, \"!\");
                   END;";
        db.execute_batch(sql).unwrap();

        let mut query = db.prepare("SELECT x, y FROM foo ORDER BY x DESC").unwrap();
        let results: Result<Vec<String>> = query.query_map(&[], |row| row.get(1))
            .unwrap()
            .collect();

        assert_eq!(results.unwrap().concat(), "hello, world!");
    }

    #[test]
    #[cfg_attr(rustfmt, rustfmt_skip)]
    fn test_query_row() {
        let db = checked_memory_handle();
        let sql = "BEGIN;
                   CREATE TABLE foo(x INTEGER);
                   INSERT INTO foo VALUES(1);
                   INSERT INTO foo VALUES(2);
                   INSERT INTO foo VALUES(3);
                   INSERT INTO foo VALUES(4);
                   END;";
        db.execute_batch(sql).unwrap();

        assert_eq!(10i64,
                   db.query_row::<i64, _>("SELECT SUM(x) FROM foo", &[], |r| r.get(0))
                   .unwrap());

        let result: Result<i64> = db.query_row("SELECT x FROM foo WHERE x > 5", &[], |r| r.get(0));
        match result.unwrap_err() {
            Error::QueryReturnedNoRows => (),
            err => panic!("Unexpected error {}", err),
        }

        let bad_query_result = db.query_row("NOT A PROPER QUERY; test123", &[], |_| ());

        assert!(bad_query_result.is_err());
    }

    #[test]
    fn test_prepare_failures() {
        let db = checked_memory_handle();
        db.execute_batch("CREATE TABLE foo(x INTEGER);").unwrap();

        let err = db.prepare("SELECT * FROM does_not_exist").unwrap_err();
        assert!(format!("{}", err).contains("does_not_exist"));
    }

    #[test]
    fn test_last_insert_rowid() {
        let db = checked_memory_handle();
        db.execute_batch("CREATE TABLE foo(x INTEGER PRIMARY KEY)")
            .unwrap();
        db.execute_batch("INSERT INTO foo DEFAULT VALUES")
            .unwrap();

        assert_eq!(db.last_insert_rowid(), 1);

        let mut stmt = db.prepare("INSERT INTO foo DEFAULT VALUES").unwrap();
        for _ in 0i32..9 {
            stmt.execute(&[]).unwrap();
        }
        assert_eq!(db.last_insert_rowid(), 10);
    }

    #[test]
    fn test_statement_debugging() {
        let db = checked_memory_handle();
        let query = "SELECT 12345";
        let stmt = db.prepare(query).unwrap();

        assert!(format!("{:?}", stmt).contains(query));
    }

    #[test]
    fn test_notnull_constraint_error() {
        // extended error codes for constraints were added in SQLite 3.7.16; if we're
        // running on our bundled version, we know the extended error code exists.
        #[cfg(feature = "bundled")]
        fn check_extended_code(extended_code: c_int) {
            assert_eq!(extended_code, ffi::SQLITE_CONSTRAINT_NOTNULL);
        }
        #[cfg(not(feature = "bundled"))]
        fn check_extended_code(_extended_code: c_int) {}

        let db = checked_memory_handle();
        db.execute_batch("CREATE TABLE foo(x NOT NULL)").unwrap();

        let result = db.execute("INSERT INTO foo (x) VALUES (NULL)", &[]);
        assert!(result.is_err());

        match result.unwrap_err() {
            Error::SqliteFailure(err, _) => {
                assert_eq!(err.code, ErrorCode::ConstraintViolation);
                check_extended_code(err.extended_code);
            }
            err => panic!("Unexpected error {}", err),
        }
    }

    #[test]
    fn test_version_string() {
        let n = version_number();
        let major = n / 1_000_000;
        let minor = (n % 1_000_000) / 1_000;
        let patch = n % 1_000;

        assert!(version().contains(&format!("{}.{}.{}", major, minor, patch)));
    }

    mod query_and_then_tests {
        extern crate libsqlite3_sys as ffi;
        use super::*;

        #[derive(Debug)]
        enum CustomError {
            SomeError,
            Sqlite(Error),
        }

        impl fmt::Display for CustomError {
            fn fmt(&self, f: &mut fmt::Formatter) -> ::std::result::Result<(), fmt::Error> {
                match *self {
                    CustomError::SomeError => write!(f, "{}", self.description()),
                    CustomError::Sqlite(ref se) => write!(f, "{}: {}", self.description(), se),
                }
            }
        }

        impl StdError for CustomError {
            fn description(&self) -> &str {
                "my custom error"
            }
            fn cause(&self) -> Option<&StdError> {
                match *self {
                    CustomError::SomeError => None,
                    CustomError::Sqlite(ref se) => Some(se),
                }
            }
        }

        impl From<Error> for CustomError {
            fn from(se: Error) -> CustomError {
                CustomError::Sqlite(se)
            }
        }

        type CustomResult<T> = ::std::result::Result<T, CustomError>;

        #[test]
        #[cfg_attr(rustfmt, rustfmt_skip)]
        fn test_query_and_then() {
            let db = checked_memory_handle();
            let sql = "BEGIN;
                       CREATE TABLE foo(x INTEGER, y TEXT);
                       INSERT INTO foo VALUES(4, \"hello\");
                       INSERT INTO foo VALUES(3, \", \");
                       INSERT INTO foo VALUES(2, \"world\");
                       INSERT INTO foo VALUES(1, \"!\");
                       END;";
            db.execute_batch(sql).unwrap();

            let mut query = db.prepare("SELECT x, y FROM foo ORDER BY x DESC").unwrap();
            let results: Result<Vec<String>> = query.query_and_then(&[],
                                                                          |row| row.get_checked(1))
                .unwrap()
                .collect();

            assert_eq!(results.unwrap().concat(), "hello, world!");
        }

        #[test]
        #[cfg_attr(rustfmt, rustfmt_skip)]
        fn test_query_and_then_fails() {
            let db = checked_memory_handle();
            let sql = "BEGIN;
                       CREATE TABLE foo(x INTEGER, y TEXT);
                       INSERT INTO foo VALUES(4, \"hello\");
                       INSERT INTO foo VALUES(3, \", \");
                       INSERT INTO foo VALUES(2, \"world\");
                       INSERT INTO foo VALUES(1, \"!\");
                       END;";
            db.execute_batch(sql).unwrap();

            let mut query = db.prepare("SELECT x, y FROM foo ORDER BY x DESC").unwrap();
            let bad_type: Result<Vec<f64>> = query.query_and_then(&[], |row| row.get_checked(1))
                .unwrap()
                .collect();

            match bad_type.unwrap_err() {
                Error::InvalidColumnType(_, _) => (),
                err => panic!("Unexpected error {}", err),
            }

            let bad_idx: Result<Vec<String>> = query.query_and_then(&[], |row| row.get_checked(3))
                .unwrap()
                .collect();

            match bad_idx.unwrap_err() {
                Error::InvalidColumnIndex(_) => (),
                err => panic!("Unexpected error {}", err),
            }
        }

        #[test]
        #[cfg_attr(rustfmt, rustfmt_skip)]
        fn test_query_and_then_custom_error() {
            let db = checked_memory_handle();
            let sql = "BEGIN;
                       CREATE TABLE foo(x INTEGER, y TEXT);
                       INSERT INTO foo VALUES(4, \"hello\");
                       INSERT INTO foo VALUES(3, \", \");
                       INSERT INTO foo VALUES(2, \"world\");
                       INSERT INTO foo VALUES(1, \"!\");
                       END;";
            db.execute_batch(sql).unwrap();

            let mut query = db.prepare("SELECT x, y FROM foo ORDER BY x DESC").unwrap();
            let results: CustomResult<Vec<String>> = query.query_and_then(&[], |row| {
                row.get_checked(1)
                .map_err(CustomError::Sqlite)
            })
            .unwrap()
                .collect();

            assert_eq!(results.unwrap().concat(), "hello, world!");
        }

        #[test]
        #[cfg_attr(rustfmt, rustfmt_skip)]
        fn test_query_and_then_custom_error_fails() {
            let db = checked_memory_handle();
            let sql = "BEGIN;
                       CREATE TABLE foo(x INTEGER, y TEXT);
                       INSERT INTO foo VALUES(4, \"hello\");
                       INSERT INTO foo VALUES(3, \", \");
                       INSERT INTO foo VALUES(2, \"world\");
                       INSERT INTO foo VALUES(1, \"!\");
                       END;";
            db.execute_batch(sql).unwrap();

            let mut query = db.prepare("SELECT x, y FROM foo ORDER BY x DESC").unwrap();
            let bad_type: CustomResult<Vec<f64>> = query.query_and_then(&[], |row| {
                row.get_checked(1)
                .map_err(CustomError::Sqlite)
            })
            .unwrap()
                .collect();

            match bad_type.unwrap_err() {
                CustomError::Sqlite(Error::InvalidColumnType(_, _)) => (),
                err => panic!("Unexpected error {}", err),
            }

            let bad_idx: CustomResult<Vec<String>> = query.query_and_then(&[], |row| {
                row.get_checked(3)
                .map_err(CustomError::Sqlite)
            })
            .unwrap()
                .collect();

            match bad_idx.unwrap_err() {
                CustomError::Sqlite(Error::InvalidColumnIndex(_)) => (),
                err => panic!("Unexpected error {}", err),
            }

            let non_sqlite_err: CustomResult<Vec<String>> = query.query_and_then(&[], |_| {
                Err(CustomError::SomeError)
            })
            .unwrap()
                .collect();

            match non_sqlite_err.unwrap_err() {
                CustomError::SomeError => (),
                err => panic!("Unexpected error {}", err),
            }
        }

        #[test]
        #[cfg_attr(rustfmt, rustfmt_skip)]
        fn test_query_row_and_then_custom_error() {
            let db = checked_memory_handle();
            let sql = "BEGIN;
                       CREATE TABLE foo(x INTEGER, y TEXT);
                       INSERT INTO foo VALUES(4, \"hello\");
                       END;";
            db.execute_batch(sql).unwrap();

            let query = "SELECT x, y FROM foo ORDER BY x DESC";
            let results: CustomResult<String> = db.query_row_and_then(query, &[], |row| {
                row.get_checked(1).map_err(CustomError::Sqlite)
            });

            assert_eq!(results.unwrap(), "hello");
        }

        #[test]
        #[cfg_attr(rustfmt, rustfmt_skip)]
        fn test_query_row_and_then_custom_error_fails() {
            let db = checked_memory_handle();
            let sql = "BEGIN;
                       CREATE TABLE foo(x INTEGER, y TEXT);
                       INSERT INTO foo VALUES(4, \"hello\");
                       END;";
            db.execute_batch(sql).unwrap();

            let query = "SELECT x, y FROM foo ORDER BY x DESC";
            let bad_type: CustomResult<f64> = db.query_row_and_then(query, &[], |row| {
                row.get_checked(1).map_err(CustomError::Sqlite)
            });

            match bad_type.unwrap_err() {
                CustomError::Sqlite(Error::InvalidColumnType(_, _)) => (),
                err => panic!("Unexpected error {}", err),
            }

            let bad_idx: CustomResult<String> = db.query_row_and_then(query, &[], |row| {
                row.get_checked(3).map_err(CustomError::Sqlite)
            });

            match bad_idx.unwrap_err() {
                CustomError::Sqlite(Error::InvalidColumnIndex(_)) => (),
                err => panic!("Unexpected error {}", err),
            }

            let non_sqlite_err: CustomResult<String> = db.query_row_and_then(query, &[], |_| {
                Err(CustomError::SomeError)
            });

            match non_sqlite_err.unwrap_err() {
                CustomError::SomeError => (),
                err => panic!("Unexpected error {}", err),
            }
        }

        #[test]
        #[cfg_attr(rustfmt, rustfmt_skip)]
        fn test_dynamic() {
            let db = checked_memory_handle();
            let sql = "BEGIN;
                       CREATE TABLE foo(x INTEGER, y TEXT);
                       INSERT INTO foo VALUES(4, \"hello\");
                       END;";
            db.execute_batch(sql).unwrap();

            db.query_row("SELECT * FROM foo", &[], |r| assert_eq!(2, r.column_count())).unwrap();
        }
    }
}<|MERGE_RESOLUTION|>--- conflicted
+++ resolved
@@ -299,14 +299,9 @@
     ///
     /// Will return `Err` if `sql` cannot be converted to a C-compatible string or if the
     /// underlying SQLite call fails.
-<<<<<<< HEAD
     pub fn execute(&self, sql: &str, params: &[&ToSql]) -> Result<NumberOfRows> {
-        self.prepare(sql).and_then(|mut stmt| stmt.execute(params))
-=======
-    pub fn execute(&self, sql: &str, params: &[&ToSql]) -> Result<c_int> {
         self.prepare(sql)
             .and_then(|mut stmt| stmt.execute(params))
->>>>>>> d5bd7d96
     }
 
     /// Convenience method to prepare and execute a single SQL statement with named parameter(s).
@@ -327,14 +322,9 @@
     ///
     /// Will return `Err` if `sql` cannot be converted to a C-compatible string or if the
     /// underlying SQLite call fails.
-<<<<<<< HEAD
     pub fn execute_named(&self, sql: &str, params: &[(&str, &ToSql)]) -> Result<NumberOfRows> {
-        self.prepare(sql).and_then(|mut stmt| stmt.execute_named(params))
-=======
-    pub fn execute_named(&self, sql: &str, params: &[(&str, &ToSql)]) -> Result<c_int> {
         self.prepare(sql)
             .and_then(|mut stmt| stmt.execute_named(params))
->>>>>>> d5bd7d96
     }
 
     /// Get the SQLite rowid of the most recent successful INSERT.
