//! Rusqlite is an ergonomic wrapper for using SQLite from Rust. It attempts to expose
//! an interface similar to [rust-postgres](https://github.com/sfackler/rust-postgres).
//!
//! ```rust
//! extern crate rusqlite;
//! extern crate time;
//!
//! use time::Timespec;
//! use rusqlite::SqliteConnection;
//!
//! #[derive(Debug)]
//! struct Person {
//!     id: i32,
//!     name: String,
//!     time_created: Timespec,
//!     data: Option<Vec<u8>>
//! }
//!
//! fn main() {
//!     let conn = SqliteConnection::open_in_memory().unwrap();
//!
//!     conn.execute("CREATE TABLE person (
//!                   id              INTEGER PRIMARY KEY,
//!                   name            TEXT NOT NULL,
//!                   time_created    TEXT NOT NULL,
//!                   data            BLOB
//!                   )", &[]).unwrap();
//!     let me = Person {
//!         id: 0,
//!         name: "Steven".to_string(),
//!         time_created: time::get_time(),
//!         data: None
//!     };
//!     conn.execute("INSERT INTO person (name, time_created, data)
//!                   VALUES ($1, $2, $3)",
//!                  &[&me.name, &me.time_created, &me.data]).unwrap();
//!
//!     let mut stmt = conn.prepare("SELECT id, name, time_created, data FROM person").unwrap();
//!     let mut person_iter = stmt.query_map(&[], |row| {
//!         Person {
//!             id: row.get(0),
//!             name: row.get(1),
//!             time_created: row.get(2),
//!             data: row.get(3)
//!         }
//!     }).unwrap();
//!
//!     for person in person_iter {
//!         println!("Found person {:?}", person.unwrap());
//!     }
//! }
//! ```
extern crate libc;
extern crate libsqlite3_sys as ffi;
#[macro_use] extern crate bitflags;
#[cfg(test)] #[macro_use] extern crate lazy_static;

use std::default::Default;
use std::convert;
use std::mem;
use std::ptr;
use std::fmt;
use std::path::{Path,PathBuf};
use std::error;
use std::rc::{Rc};
use std::cell::{RefCell, Cell};
use std::ffi::{CStr, CString};
use std::str;
use libc::{c_int, c_void, c_char};

use types::{ToSql, FromSql};

pub use transaction::{SqliteTransaction};
pub use transaction::{SqliteTransactionBehavior,
                      SqliteTransactionDeferred,
                      SqliteTransactionImmediate,
                      SqliteTransactionExclusive};

#[cfg(feature = "load_extension")] pub use load_extension_guard::{SqliteLoadExtensionGuard};

pub mod types;
mod transaction;
#[cfg(feature = "load_extension")] mod load_extension_guard;
<<<<<<< HEAD
#[cfg(feature = "blob")] pub mod blob;
=======
#[cfg(feature = "trace")] pub mod trace;
>>>>>>> ac08a18c

/// A typedef of the result returned by many methods.
pub type SqliteResult<T> = Result<T, SqliteError>;

unsafe fn errmsg_to_string(errmsg: *const c_char) -> String {
    let c_slice = CStr::from_ptr(errmsg).to_bytes();
    let utf8_str = str::from_utf8(c_slice);
    utf8_str.unwrap_or("Invalid string encoding").to_string()
}

/// Encompasses an error result from a call to the SQLite C API.
#[derive(Debug, PartialEq)]
pub struct SqliteError {
    /// The error code returned by a SQLite C API call. See [SQLite Result
    /// Codes](http://www.sqlite.org/rescode.html) for details.
    pub code: c_int,

    /// The error message provided by [sqlite3_errmsg](http://www.sqlite.org/c3ref/errcode.html),
    /// if possible, or a generic error message based on `code` otherwise.
    pub message: String,
}

impl fmt::Display for SqliteError {
    fn fmt(&self, f: &mut fmt::Formatter) -> fmt::Result {
        write!(f, "{} (SQLite error {})", self.message, self.code)
    }
}

impl error::Error for SqliteError {
    fn description(&self) -> &str {
        &self.message
    }
}

impl SqliteError {
    fn from_handle(db: *mut ffi::Struct_sqlite3, code: c_int) -> SqliteError {
        let message = if db.is_null() {
            ffi::code_to_str(code).to_string()
        } else {
            unsafe { errmsg_to_string(ffi::sqlite3_errmsg(db)) }
        };
        SqliteError{ code: code, message: message }
    }
}

fn str_to_cstring(s: &str) -> SqliteResult<CString> {
    CString::new(s).map_err(|_| SqliteError{
        code: ffi::SQLITE_MISUSE,
        message: format!("Could not convert string {} to C-combatible string", s),
    })
}

fn path_to_cstring(p: &Path) -> SqliteResult<CString> {
    let s = try!(p.to_str().ok_or(SqliteError{
        code: ffi::SQLITE_MISUSE,
        message: format!("Could not convert path {} to UTF-8 string", p.to_string_lossy()),
    }));
    str_to_cstring(s)
}

/// A connection to a SQLite database.
pub struct SqliteConnection {
    db: RefCell<InnerSqliteConnection>,
    path: Option<PathBuf>,
}

unsafe impl Send for SqliteConnection {}

impl SqliteConnection {
    /// Open a new connection to a SQLite database.
    ///
    /// `SqliteConnection::open(path)` is equivalent to `SqliteConnection::open_with_flags(path,
    /// SQLITE_OPEN_READ_WRITE | SQLITE_OPEN_CREATE)`.
    ///
    /// # Failure
    ///
    /// Will return `Err` if `path` cannot be converted to a C-compatible string or if the
    /// underlying SQLite open call fails.
    pub fn open<P: AsRef<Path>>(path: P) -> SqliteResult<SqliteConnection> {
        let flags = Default::default();
        SqliteConnection::open_with_flags(path, flags)
    }

    /// Open a new connection to an in-memory SQLite database.
    ///
    /// # Failure
    ///
    /// Will return `Err` if the underlying SQLite open call fails.
    pub fn open_in_memory() -> SqliteResult<SqliteConnection> {
        let flags = Default::default();
        SqliteConnection::open_in_memory_with_flags(flags)
    }

    /// Open a new connection to a SQLite database.
    ///
    /// Database Connection](http://www.sqlite.org/c3ref/open.html) for a description of valid
    /// flag combinations.
    ///
    /// # Failure
    ///
    /// Will return `Err` if `path` cannot be converted to a C-compatible string or if the
    /// underlying SQLite open call fails.
    pub fn open_with_flags<P: AsRef<Path>>(path: P, flags: SqliteOpenFlags)
            -> SqliteResult<SqliteConnection> {
        let c_path = try!(path_to_cstring(path.as_ref()));
        InnerSqliteConnection::open_with_flags(&c_path, flags).map(|db| {
            SqliteConnection{ db: RefCell::new(db), path: Some(path.as_ref().to_path_buf()) }
        })
    }

    /// Open a new connection to an in-memory SQLite database.
    ///
    /// Database Connection](http://www.sqlite.org/c3ref/open.html) for a description of valid
    /// flag combinations.
    ///
    /// # Failure
    ///
    /// Will return `Err` if the underlying SQLite open call fails.
    pub fn open_in_memory_with_flags(flags: SqliteOpenFlags) -> SqliteResult<SqliteConnection> {
        let c_memory = try!(str_to_cstring(":memory:"));
        InnerSqliteConnection::open_with_flags(&c_memory, flags).map(|db| {
            SqliteConnection{ db: RefCell::new(db), path: None }
        })
    }

    /// Begin a new transaction with the default behavior (DEFERRED).
    ///
    /// The transaction defaults to rolling back when it is dropped. If you want the transaction to
    /// commit, you must call `commit` or `set_commit`.
    ///
    /// ## Example
    ///
    /// ```rust,no_run
    /// # use rusqlite::{SqliteConnection, SqliteResult};
    /// # fn do_queries_part_1(conn: &SqliteConnection) -> SqliteResult<()> { Ok(()) }
    /// # fn do_queries_part_2(conn: &SqliteConnection) -> SqliteResult<()> { Ok(()) }
    /// fn perform_queries(conn: &SqliteConnection) -> SqliteResult<()> {
    ///     let tx = try!(conn.transaction());
    ///
    ///     try!(do_queries_part_1(conn)); // tx causes rollback if this fails
    ///     try!(do_queries_part_2(conn)); // tx causes rollback if this fails
    ///
    ///     tx.commit()
    /// }
    /// ```
    ///
    /// # Failure
    ///
    /// Will return `Err` if the underlying SQLite call fails.
    pub fn transaction<'a>(&'a self) -> SqliteResult<SqliteTransaction<'a>> {
        SqliteTransaction::new(self, SqliteTransactionDeferred)
    }

    /// Begin a new transaction with a specified behavior.
    ///
    /// See `transaction`.
    ///
    /// # Failure
    ///
    /// Will return `Err` if the underlying SQLite call fails.
    pub fn transaction_with_behavior<'a>(&'a self, behavior: SqliteTransactionBehavior)
            -> SqliteResult<SqliteTransaction<'a>> {
        SqliteTransaction::new(self, behavior)
    }

    /// Convenience method to run multiple SQL statements (that cannot take any parameters).
    ///
    /// Uses [sqlite3_exec](http://www.sqlite.org/c3ref/exec.html) under the hood.
    ///
    /// ## Example
    ///
    /// ```rust,no_run
    /// # use rusqlite::{SqliteConnection, SqliteResult};
    /// fn create_tables(conn: &SqliteConnection) -> SqliteResult<()> {
    ///     conn.execute_batch("BEGIN;
    ///                         CREATE TABLE foo(x INTEGER);
    ///                         CREATE TABLE bar(y TEXT);
    ///                         COMMIT;")
    /// }
    /// ```
    ///
    /// # Failure
    ///
    /// Will return `Err` if `sql` cannot be converted to a C-compatible string or if the
    /// underlying SQLite call fails.
    pub fn execute_batch(&self, sql: &str) -> SqliteResult<()> {
        self.db.borrow_mut().execute_batch(sql)
    }

    /// Convenience method to prepare and execute a single SQL statement.
    ///
    /// On success, returns the number of rows that were changed or inserted or deleted (via
    /// `sqlite3_changes`).
    ///
    /// ## Example
    ///
    /// ```rust,no_run
    /// # use rusqlite::{SqliteConnection};
    /// fn update_rows(conn: &SqliteConnection) {
    ///     match conn.execute("UPDATE foo SET bar = 'baz' WHERE qux = ?", &[&1i32]) {
    ///         Ok(updated) => println!("{} rows were updated", updated),
    ///         Err(err) => println!("update failed: {}", err),
    ///     }
    /// }
    /// ```
    ///
    /// # Failure
    ///
    /// Will return `Err` if `sql` cannot be converted to a C-compatible string or if the
    /// underlying SQLite call fails.
    pub fn execute(&self, sql: &str, params: &[&ToSql]) -> SqliteResult<c_int> {
        self.prepare(sql).and_then(|mut stmt| stmt.execute(params))
    }

    /// Get the SQLite rowid of the most recent successful INSERT.
    ///
    /// Uses [sqlite3_last_insert_rowid](https://www.sqlite.org/c3ref/last_insert_rowid.html) under
    /// the hood.
    pub fn last_insert_rowid(&self) -> i64 {
        self.db.borrow_mut().last_insert_rowid()
    }

    /// Convenience method to execute a query that is expected to return a single row.
    ///
    /// ## Example
    ///
    /// ```rust,no_run
    /// # use rusqlite::{SqliteResult,SqliteConnection};
    /// fn preferred_locale(conn: &SqliteConnection) -> SqliteResult<String> {
    ///     conn.query_row("SELECT value FROM preferences WHERE name='locale'", &[], |row| {
    ///         row.get(0)
    ///     })
    /// }
    /// ```
    ///
    /// If the query returns more than one row, all rows except the first are ignored.
    ///
    /// # Failure
    ///
    /// Will return `Err` if `sql` cannot be converted to a C-compatible string or if the
    /// underlying SQLite call fails.
    pub fn query_row<T, F>(&self, sql: &str, params: &[&ToSql], f: F) -> SqliteResult<T>
                           where F: FnOnce(SqliteRow) -> T {
        let mut stmt = try!(self.prepare(sql));
        let mut rows = try!(stmt.query(params));

        match rows.next() {
            Some(row) => row.map(f),
            None      => Err(SqliteError{
                code: ffi::SQLITE_NOTICE,
                message: "Query did not return a row".to_string(),
            })
        }
    }

    /// Convenience method to execute a query that is expected to return a single row,
    /// and execute a mapping via `f` on that returned row with the possibility of failure.
    /// The `Result` type of `f` must implement `std::convert::From<SqliteError>`.
    ///
    /// ## Example
    ///
    /// ```rust,no_run
    /// # use rusqlite::{SqliteResult,SqliteConnection};
    /// fn preferred_locale(conn: &SqliteConnection) -> SqliteResult<String> {
    ///     conn.query_row_and_then("SELECT value FROM preferences WHERE name='locale'", &[], |row| {
    ///         row.get_checked(0)
    ///     })
    /// }
    /// ```
    ///
    /// If the query returns more than one row, all rows except the first are ignored.
    ///
    /// # Failure
    ///
    /// Will return `Err` if `sql` cannot be converted to a C-compatible string or if the
    /// underlying SQLite call fails.
    pub fn query_row_and_then<T, E, F>(&self, sql: &str, params: &[&ToSql], f: F) -> Result<T, E>
                           where F: FnOnce(SqliteRow) -> Result<T, E>,
                                 E: convert::From<SqliteError> {
        let mut stmt = try!(self.prepare(sql));
        let mut rows = try!(stmt.query(params));

        match rows.next() {
            Some(row) => row.map_err(E::from).and_then(f),
            None      => Err(E::from(SqliteError{
                code: ffi::SQLITE_NOTICE,
                message: "Query did not return a row".to_string(),
            }))
        }
    }

    /// Convenience method to execute a query that is expected to return a single row.
    ///
    /// ## Example
    ///
    /// ```rust,no_run
    /// # use rusqlite::{SqliteResult,SqliteConnection};
    /// fn preferred_locale(conn: &SqliteConnection) -> SqliteResult<String> {
    ///     conn.query_row_safe("SELECT value FROM preferences WHERE name='locale'", &[], |row| {
    ///         row.get(0)
    ///     })
    /// }
    /// ```
    ///
    /// If the query returns more than one row, all rows except the first are ignored.
    ///
    /// ## Deprecated
    ///
    /// This method should be considered deprecated. Use `query_row` instead, which now
    /// does exactly the same thing.
    pub fn query_row_safe<T, F>(&self, sql: &str, params: &[&ToSql], f: F) -> SqliteResult<T>
                                where F: FnOnce(SqliteRow) -> T {
        self.query_row(sql, params, f)
    }

    /// Prepare a SQL statement for execution.
    ///
    /// ## Example
    ///
    /// ```rust,no_run
    /// # use rusqlite::{SqliteConnection, SqliteResult};
    /// fn insert_new_people(conn: &SqliteConnection) -> SqliteResult<()> {
    ///     let mut stmt = try!(conn.prepare("INSERT INTO People (name) VALUES (?)"));
    ///     try!(stmt.execute(&[&"Joe Smith"]));
    ///     try!(stmt.execute(&[&"Bob Jones"]));
    ///     Ok(())
    /// }
    /// ```
    ///
    /// # Failure
    ///
    /// Will return `Err` if `sql` cannot be converted to a C-compatible string or if the
    /// underlying SQLite call fails.
    pub fn prepare<'a>(&'a self, sql: &str) -> SqliteResult<SqliteStatement<'a>> {
        self.db.borrow_mut().prepare(self, sql)
    }

    /// Close the SQLite connection.
    ///
    /// This is functionally equivalent to the `Drop` implementation for `SqliteConnection` except
    /// that it returns any error encountered to the caller.
    ///
    /// # Failure
    ///
    /// Will return `Err` if the underlying SQLite call fails.
    pub fn close(self) -> SqliteResult<()> {
        let mut db = self.db.borrow_mut();
        db.close()
    }

    /// Enable loading of SQLite extensions. Strongly consider using `SqliteLoadExtensionGuard`
    /// instead of this function.
    ///
    /// ## Example
    ///
    /// ```rust,no_run
    /// # use rusqlite::{SqliteConnection, SqliteResult};
    /// # use std::path::{Path};
    /// fn load_my_extension(conn: &SqliteConnection) -> SqliteResult<()> {
    ///     try!(conn.load_extension_enable());
    ///     try!(conn.load_extension(Path::new("my_sqlite_extension"), None));
    ///     conn.load_extension_disable()
    /// }
    /// ```
    ///
    /// # Failure
    ///
    /// Will return `Err` if the underlying SQLite call fails.
    #[cfg(feature = "load_extension")]
    pub fn load_extension_enable(&self) -> SqliteResult<()> {
        self.db.borrow_mut().enable_load_extension(1)
    }

    /// Disable loading of SQLite extensions.
    ///
    /// See `load_extension_enable` for an example.
    ///
    /// # Failure
    ///
    /// Will return `Err` if the underlying SQLite call fails.
    #[cfg(feature = "load_extension")]
    pub fn load_extension_disable(&self) -> SqliteResult<()> {
        self.db.borrow_mut().enable_load_extension(0)
    }

    /// Load the SQLite extension at `dylib_path`. `dylib_path` is passed through to
    /// `sqlite3_load_extension`, which may attempt OS-specific modifications if the file
    /// cannot be loaded directly.
    ///
    /// If `entry_point` is `None`, SQLite will attempt to find the entry point. If it is not
    /// `None`, the entry point will be passed through to `sqlite3_load_extension`.
    ///
    /// ## Example
    ///
    /// ```rust,no_run
    /// # use rusqlite::{SqliteConnection, SqliteResult, SqliteLoadExtensionGuard};
    /// # use std::path::{Path};
    /// fn load_my_extension(conn: &SqliteConnection) -> SqliteResult<()> {
    ///     let _guard = try!(SqliteLoadExtensionGuard::new(conn));
    ///
    ///     conn.load_extension("my_sqlite_extension", None)
    /// }
    ///
    /// # Failure
    ///
    /// Will return `Err` if the underlying SQLite call fails.
    #[cfg(feature = "load_extension")]
    pub fn load_extension<P: AsRef<Path>>(&self, dylib_path: P, entry_point: Option<&str>) -> SqliteResult<()> {
        self.db.borrow_mut().load_extension(dylib_path, entry_point)
    }

    fn decode_result(&self, code: c_int) -> SqliteResult<()> {
        self.db.borrow_mut().decode_result(code)
    }

    fn changes(&self) -> c_int {
        self.db.borrow_mut().changes()
    }
}

impl fmt::Debug for SqliteConnection {
    fn fmt(&self, f: &mut fmt::Formatter) -> fmt::Result {
        f.debug_struct("SqliteConnection")
            .field("path", &self.path)
            .finish()
    }
}

struct InnerSqliteConnection {
    db: *mut ffi::Struct_sqlite3,
}

bitflags! {
    #[doc = "Flags for opening SQLite database connections."]
    #[doc = "See [sqlite3_open_v2](http://www.sqlite.org/c3ref/open.html) for details."]
    #[repr(C)]
    flags SqliteOpenFlags: c_int {
        const SQLITE_OPEN_READ_ONLY     = 0x00000001,
        const SQLITE_OPEN_READ_WRITE    = 0x00000002,
        const SQLITE_OPEN_CREATE        = 0x00000004,
        const SQLITE_OPEN_URI           = 0x00000040,
        const SQLITE_OPEN_MEMORY        = 0x00000080,
        const SQLITE_OPEN_NO_MUTEX      = 0x00008000,
        const SQLITE_OPEN_FULL_MUTEX    = 0x00010000,
        const SQLITE_OPEN_SHARED_CACHE  = 0x00020000,
        const SQLITE_OPEN_PRIVATE_CACHE = 0x00040000,
    }
}

impl Default for SqliteOpenFlags {
    fn default() -> SqliteOpenFlags {
        SQLITE_OPEN_READ_WRITE
            | SQLITE_OPEN_CREATE
            | SQLITE_OPEN_NO_MUTEX
            | SQLITE_OPEN_URI
    }
}

impl InnerSqliteConnection {
    fn open_with_flags(c_path: &CString, flags: SqliteOpenFlags)
            -> SqliteResult<InnerSqliteConnection> {
        unsafe {
            let mut db: *mut ffi::sqlite3 = mem::uninitialized();
            let r = ffi::sqlite3_open_v2(c_path.as_ptr(), &mut db, flags.bits(), ptr::null());
            if r != ffi::SQLITE_OK {
                let e = if db.is_null() {
                    SqliteError{ code: r,
                                 message: ffi::code_to_str(r).to_string() }
                } else {
                    let e = SqliteError::from_handle(db, r);
                    ffi::sqlite3_close(db);
                    e
                };

                return Err(e);
            }
            let r = ffi::sqlite3_busy_timeout(db, 5000);
            if r != ffi::SQLITE_OK {
                let e = SqliteError::from_handle(db, r);
                ffi::sqlite3_close(db);
                return Err(e);
            }
            Ok(InnerSqliteConnection{ db: db })
        }
    }

    fn db(&self) -> *mut ffi::Struct_sqlite3 {
        self.db
    }

    fn decode_result(&mut self, code: c_int) -> SqliteResult<()> {
        if code == ffi::SQLITE_OK {
            Ok(())
        } else {
            Err(SqliteError::from_handle(self.db(), code))
        }
    }

    unsafe fn decode_result_with_errmsg(&self, code: c_int, errmsg: *mut c_char) -> SqliteResult<()> {
        if code == ffi::SQLITE_OK {
            Ok(())
        } else {
            let message = errmsg_to_string(&*errmsg);
            ffi::sqlite3_free(errmsg as *mut c_void);
            Err(SqliteError{ code: code, message: message })
        }
    }

    fn close(&mut self) -> SqliteResult<()> {
        unsafe {
            let r = ffi::sqlite3_close(self.db());
            self.db = ptr::null_mut();
            self.decode_result(r)
        }
    }

    fn execute_batch(&mut self, sql: &str) -> SqliteResult<()> {
        let c_sql = try!(str_to_cstring(sql));
        unsafe {
            let mut errmsg: *mut c_char = mem::uninitialized();
            let r = ffi::sqlite3_exec(self.db(), c_sql.as_ptr(), None, ptr::null_mut(), &mut errmsg);
            self.decode_result_with_errmsg(r, errmsg)
        }
    }

    #[cfg(feature = "load_extension")]
    fn enable_load_extension(&mut self, onoff: c_int) -> SqliteResult<()> {
        let r = unsafe { ffi::sqlite3_enable_load_extension(self.db, onoff) };
        self.decode_result(r)
    }

    #[cfg(feature = "load_extension")]
    fn load_extension(&self, dylib_path: &Path, entry_point: Option<&str>) -> SqliteResult<()> {
        let dylib_str = try!(path_to_cstring(dylib_path));
        unsafe {
            let mut errmsg: *mut c_char = mem::uninitialized();
            let r = if let Some(entry_point) = entry_point {
                let c_entry = try!(str_to_cstring(entry_point));
                ffi::sqlite3_load_extension(self.db, dylib_str.as_ptr(), c_entry.as_ptr(), &mut errmsg)
            } else {
                ffi::sqlite3_load_extension(self.db, dylib_str.as_ptr(), ptr::null(), &mut errmsg)
            };
            self.decode_result_with_errmsg(r, errmsg)
        }
    }

    fn last_insert_rowid(&self) -> i64 {
        unsafe {
            ffi::sqlite3_last_insert_rowid(self.db())
        }
    }

    fn prepare<'a>(&mut self,
                   conn: &'a SqliteConnection,
                   sql: &str) -> SqliteResult<SqliteStatement<'a>> {
        if sql.len() >= ::std::i32::MAX as usize {
            return Err(SqliteError {
                code: ffi::SQLITE_TOOBIG,
                message: "statement too long".to_string()
            });
        }
        let mut c_stmt: *mut ffi::sqlite3_stmt = unsafe { mem::uninitialized() };
        let c_sql = try!(str_to_cstring(sql));
        let r = unsafe {
            let len_with_nul = (sql.len() + 1) as c_int;
            ffi::sqlite3_prepare_v2(self.db(), c_sql.as_ptr(), len_with_nul, &mut c_stmt,
                                    ptr::null_mut())
        };
        self.decode_result(r).map(|_| {
            SqliteStatement::new(conn, c_stmt)
        })
    }

    fn changes(&mut self) -> c_int {
        unsafe{ ffi::sqlite3_changes(self.db()) }
    }
}

impl Drop for InnerSqliteConnection {
    #[allow(unused_must_use)]
    fn drop(&mut self) {
        self.close();
    }
}

/// A prepared statement.
pub struct SqliteStatement<'conn> {
    conn: &'conn SqliteConnection,
    stmt: *mut ffi::sqlite3_stmt,
    needs_reset: bool,
    column_count: c_int,
}

impl<'conn> SqliteStatement<'conn> {
    fn new(conn: &SqliteConnection, stmt: *mut ffi::sqlite3_stmt) -> SqliteStatement {
        SqliteStatement{ conn: conn, stmt: stmt, needs_reset: false,
            column_count: unsafe { ffi::sqlite3_column_count(stmt) }}
    }

    /// Get all the column names in the result set of the prepared statement.
    pub fn column_names(&self) -> Vec<&str> {
        let n = self.column_count;
        let mut cols = Vec::with_capacity(n as usize);
        for i in 0..n {
            let slice = unsafe {
                CStr::from_ptr(ffi::sqlite3_column_name(self.stmt, i))
            };
            let s = str::from_utf8(slice.to_bytes()).unwrap();
            cols.push(s);
        }
        cols
    }

    /// Execute the prepared statement.
    ///
    /// On success, returns the number of rows that were changed or inserted or deleted (via
    /// `sqlite3_changes`).
    ///
    /// ## Example
    ///
    /// ```rust,no_run
    /// # use rusqlite::{SqliteConnection, SqliteResult};
    /// fn update_rows(conn: &SqliteConnection) -> SqliteResult<()> {
    ///     let mut stmt = try!(conn.prepare("UPDATE foo SET bar = 'baz' WHERE qux = ?"));
    ///
    ///     try!(stmt.execute(&[&1i32]));
    ///     try!(stmt.execute(&[&2i32]));
    ///
    ///     Ok(())
    /// }
    /// ```
    ///
    /// # Failure
    ///
    /// Will return `Err` if binding parameters fails, the executed statement returns rows (in
    /// which case `query` should be used instead), or the underling SQLite call fails.
    pub fn execute(&mut self, params: &[&ToSql]) -> SqliteResult<c_int> {
        unsafe {
            try!(self.bind_parameters(params));

            let r = ffi::sqlite3_step(self.stmt);
            ffi::sqlite3_reset(self.stmt);
            match r {
                ffi::SQLITE_DONE => {
                    if self.column_count != 0 {
                        Err(SqliteError{ code: ffi::SQLITE_MISUSE,
                            message: "Unexpected column count - did you mean to call query?".to_string() })
                    } else {
                        Ok(self.conn.changes())
                    }
                },
                ffi::SQLITE_ROW => Err(SqliteError{ code: r,
                    message: "Unexpected row result - did you mean to call query?".to_string() }),
                _ => Err(self.conn.decode_result(r).unwrap_err()),
            }
        }
    }

    /// Execute the prepared statement, returning an iterator over the resulting rows.
    ///
    /// ## Example
    ///
    /// ```rust,no_run
    /// # use rusqlite::{SqliteConnection, SqliteResult};
    /// fn get_names(conn: &SqliteConnection) -> SqliteResult<Vec<String>> {
    ///     let mut stmt = try!(conn.prepare("SELECT name FROM people"));
    ///     let mut rows = try!(stmt.query(&[]));
    ///
    ///     let mut names = Vec::new();
    ///     for result_row in rows {
    ///         let row = try!(result_row);
    ///         names.push(row.get(0));
    ///     }
    ///
    ///     Ok(names)
    /// }
    /// ```
    ///
    /// # Failure
    ///
    /// Will return `Err` if binding parameters fails.
    pub fn query<'a>(&'a mut self, params: &[&ToSql]) -> SqliteResult<SqliteRows<'a>> {
        self.reset_if_needed();

        unsafe {
            try!(self.bind_parameters(params));
        }

        self.needs_reset = true;
        Ok(SqliteRows::new(self))
    }

    /// Executes the prepared statement and maps a function over the resulting
    /// rows.
    ///
    /// Unlike the iterator produced by `query`, the returned iterator does not expose the possibility
    /// for accessing stale rows.
    ///
    /// # Failure
    ///
    /// Will return `Err` if binding parameters fails.
    pub fn query_map<'a, T, F>(&'a mut self, params: &[&ToSql], f: F)
                                     -> SqliteResult<MappedRows<'a, F>>
                                     where F: FnMut(&SqliteRow) -> T {
        let row_iter = try!(self.query(params));

        Ok(MappedRows{
            rows: row_iter,
            map: f,
        })
    }

    /// Executes the prepared statement and maps a function over the resulting
    /// rows, where the function returns a `Result` with `Error` type implementing
    /// `std::convert::From<SqliteError>` (so errors can be unified).
    ///
    /// Unlike the iterator produced by `query`, the returned iterator does not expose the possibility
    /// for accessing stale rows.
    ///
    /// # Failure
    ///
    /// Will return `Err` if binding parameters fails.
    pub fn query_and_then<'a, T, E, F>(&'a mut self, params: &[&ToSql], f: F)
                                     -> SqliteResult<AndThenRows<'a, F>>
                                     where E: convert::From<SqliteError>,
                                           F: FnMut(&SqliteRow) -> Result<T, E> {
        let row_iter = try!(self.query(params));

        Ok(AndThenRows{
            rows: row_iter,
            map: f,
        })
    }

    /// Consumes the statement.
    ///
    /// Functionally equivalent to the `Drop` implementation, but allows callers to see any errors
    /// that occur.
    ///
    /// # Failure
    ///
    /// Will return `Err` if the underlying SQLite call fails.
    pub fn finalize(mut self) -> SqliteResult<()> {
        self.finalize_()
    }

    unsafe fn bind_parameters(&mut self, params: &[&ToSql]) -> SqliteResult<()> {
        assert!(params.len() as c_int == ffi::sqlite3_bind_parameter_count(self.stmt),
                "incorrect number of parameters to query(): expected {}, got {}",
                ffi::sqlite3_bind_parameter_count(self.stmt),
                params.len());

        for (i, p) in params.iter().enumerate() {
            try!(self.conn.decode_result(p.bind_parameter(self.stmt, (i + 1) as c_int)));
        }

        Ok(())
    }

    fn reset_if_needed(&mut self) {
        if self.needs_reset {
            unsafe { ffi::sqlite3_reset(self.stmt); };
            self.needs_reset = false;
        }
    }

    fn finalize_(&mut self) -> SqliteResult<()> {
        let r = unsafe { ffi::sqlite3_finalize(self.stmt) };
        self.stmt = ptr::null_mut();
        self.conn.decode_result(r)
    }
}

impl<'conn> fmt::Debug for SqliteStatement<'conn> {
    fn fmt(&self, f: &mut fmt::Formatter) -> fmt::Result {
        let sql = unsafe {
            let c_slice = CStr::from_ptr(ffi::sqlite3_sql(self.stmt)).to_bytes();
            str::from_utf8(c_slice)
        };
        f.debug_struct("SqliteStatement")
            .field("conn", self.conn)
            .field("stmt", &self.stmt)
            .field("sql", &sql)
            .finish()
    }
}

impl<'conn> Drop for SqliteStatement<'conn> {
    #[allow(unused_must_use)]
    fn drop(&mut self) {
        self.finalize_();
    }
}

/// An iterator over the mapped resulting rows of a query.
pub struct MappedRows<'stmt, F> {
    rows: SqliteRows<'stmt>,
    map: F,
}

impl<'stmt, T, F> Iterator for MappedRows<'stmt, F>
                        where F: FnMut(&SqliteRow) -> T {
    type Item = SqliteResult<T>;

    fn next(&mut self) -> Option<SqliteResult<T>> {
        self.rows.next().map(|row_result| row_result.map(|row| (self.map)(&row)))
    }
}

/// An iterator over the mapped resulting rows of a query, with an Error type
/// unifying with SqliteError.
pub struct AndThenRows<'stmt, F> {
    rows: SqliteRows<'stmt>,
    map: F,
}

impl<'stmt, T, E, F> Iterator for AndThenRows<'stmt, F>
                        where E: convert::From<SqliteError>,
                              F: FnMut(&SqliteRow) -> Result<T, E> {
    type Item = Result<T, E>;

    fn next(&mut self) -> Option<Self::Item> {
        self.rows.next().map(|row_result| row_result
                             .map_err(E::from)
                             .and_then(|row| (self.map)(&row)))
    }
}

/// An iterator over the resulting rows of a query.
///
/// ## Warning
///
/// Due to the way SQLite returns result rows of a query, it is not safe to attempt to get values
/// from a row after it has become stale (i.e., `next()` has been called again on the `SqliteRows`
/// iterator). For example:
///
/// ```rust,no_run
/// # use rusqlite::{SqliteConnection, SqliteResult};
/// fn bad_function_will_panic(conn: &SqliteConnection) -> SqliteResult<i64> {
///     let mut stmt = try!(conn.prepare("SELECT id FROM my_table"));
///     let mut rows = try!(stmt.query(&[]));
///
///     let row0 = try!(rows.next().unwrap());
///     // row 0 is value now...
///
///     let row1 = try!(rows.next().unwrap());
///     // row 0 is now STALE, and row 1 is valid
///
///     let my_id = row0.get(0); // WILL PANIC because row 0 is stale
///     Ok(my_id)
/// }
/// ```
///
/// Please note that this means some of the methods on `Iterator` are not useful, such as `collect`
/// (which would result in a collection of rows, only the last of which can safely be used) and
/// `min`/`max` (which could return a stale row unless the last row happened to be the min or max,
/// respectively).
///
/// This problem could be solved by changing the signature of `next` to tie the lifetime of the
/// returned row to the lifetime of (a mutable reference to) the result rows handle, but this would
/// no longer implement `Iterator`, and therefore you would lose access to the majority of
/// functions which are useful (such as support for `for ... in ...` looping, `map`, `filter`,
/// etc.).
pub struct SqliteRows<'stmt> {
    stmt: &'stmt SqliteStatement<'stmt>,
    current_row: Rc<Cell<c_int>>,
    failed: bool,
}

impl<'stmt> SqliteRows<'stmt> {
    fn new(stmt: &'stmt SqliteStatement<'stmt>) -> SqliteRows<'stmt> {
        SqliteRows{ stmt: stmt, current_row: Rc::new(Cell::new(0)), failed: false }
    }
}

impl<'stmt> Iterator for SqliteRows<'stmt> {
    type Item = SqliteResult<SqliteRow<'stmt>>;

    fn next(&mut self) -> Option<SqliteResult<SqliteRow<'stmt>>> {
        if self.failed {
            return None;
        }
        match unsafe { ffi::sqlite3_step(self.stmt.stmt) } {
            ffi::SQLITE_ROW => {
                let current_row = self.current_row.get() + 1;
                self.current_row.set(current_row);
                Some(Ok(SqliteRow{
                    stmt: self.stmt,
                    current_row: self.current_row.clone(),
                    row_idx: current_row,
                }))
            },
            ffi::SQLITE_DONE => None,
            code => {
                self.failed = true;
                Some(Err(self.stmt.conn.decode_result(code).unwrap_err()))
            }
        }
    }
}

/// A single result row of a query.
pub struct SqliteRow<'stmt> {
    stmt: &'stmt SqliteStatement<'stmt>,
    current_row: Rc<Cell<c_int>>,
    row_idx: c_int,
}

impl<'stmt> SqliteRow<'stmt> {
    /// Get the value of a particular column of the result row.
    ///
    /// Note that `SqliteRow` can panic at runtime if you use it incorrectly. When you are
    /// retrieving the rows of a query, a row becomes stale once you have requested the next row,
    /// and the values can no longer be retrieved. In general (when using looping over the rows,
    /// for example) this isn't an issue, but it means you cannot do something like this:
    ///
    /// ```rust,no_run
    /// # use rusqlite::{SqliteConnection, SqliteResult};
    /// fn bad_function_will_panic(conn: &SqliteConnection) -> SqliteResult<i64> {
    ///     let mut stmt = try!(conn.prepare("SELECT id FROM my_table"));
    ///     let mut rows = try!(stmt.query(&[]));
    ///
    ///     let row0 = try!(rows.next().unwrap());
    ///     // row 0 is value now...
    ///
    ///     let row1 = try!(rows.next().unwrap());
    ///     // row 0 is now STALE, and row 1 is valid
    ///
    ///     let my_id = row0.get(0); // WILL PANIC because row 0 is stale
    ///     Ok(my_id)
    /// }
    /// ```
    ///
    /// ## Failure
    ///
    /// Panics if `idx` is outside the range of columns in the returned query or if this row
    /// is stale.
    pub fn get<T: FromSql>(&self, idx: c_int) -> T {
        self.get_checked(idx).unwrap()
    }

    /// Get the value of a particular column of the result row.
    ///
    /// ## Failure
    ///
    /// Returns a `SQLITE_MISMATCH`-coded `SqliteError` if the underlying SQLite column
    /// type is not a valid type as a source for `T`.
    ///
    /// Returns a `SQLITE_MISUSE`-coded `SqliteError` if `idx` is outside the valid column range
    /// for this row or if this row is stale.
    pub fn get_checked<T: FromSql>(&self, idx: c_int) -> SqliteResult<T> {
        if self.row_idx != self.current_row.get() {
            return Err(SqliteError{ code: ffi::SQLITE_MISUSE,
                message: "Cannot get values from a row after advancing to next row".to_string() });
        }
        unsafe {
            if idx < 0 || idx >= self.stmt.column_count {
                return Err(SqliteError{ code: ffi::SQLITE_MISUSE,
                    message: "Invalid column index".to_string() });
            }

            if T::column_has_valid_sqlite_type(self.stmt.stmt, idx) {
                FromSql::column_result(self.stmt.stmt, idx)
            } else {
                Err(SqliteError{
                    code: ffi::SQLITE_MISMATCH,
                    message: "Invalid column type".to_string(),
                })
            }
        }
    }
}

#[cfg(test)]
mod test {
    extern crate libsqlite3_sys as ffi;
    extern crate tempdir;
    pub use super::*;
    use self::tempdir::TempDir;
    pub use std::error::Error as StdError;
    pub use std::fmt;

    // this function is never called, but is still type checked; in
    // particular, calls with specific instantiations will require
    // that those types are `Send`.
    #[allow(dead_code, unconditional_recursion)]
    fn ensure_send<T: Send>() {
        ensure_send::<SqliteConnection>();
    }

    pub fn checked_memory_handle() -> SqliteConnection {
        SqliteConnection::open_in_memory().unwrap()
    }

    #[test]
    fn test_persistence() {
        let temp_dir = TempDir::new("test_open_file").unwrap();
        let path = temp_dir.path().join("test.db3");

        {
            let db = SqliteConnection::open(&path).unwrap();
            let sql = "BEGIN;
                   CREATE TABLE foo(x INTEGER);
                   INSERT INTO foo VALUES(42);
                   END;";
            db.execute_batch(sql).unwrap();
        }

        let path_string = path.to_str().unwrap();
        let db = SqliteConnection::open(&path_string).unwrap();
        let the_answer = db.query_row("SELECT x FROM foo",
                                           &[],
                                           |r| r.get::<i64>(0));

        assert_eq!(42i64, the_answer.unwrap());
    }

    #[test]
    fn test_open() {
        assert!(SqliteConnection::open_in_memory().is_ok());

        let db = checked_memory_handle();
        assert!(db.close().is_ok());
    }

    #[test]
    fn test_open_with_flags() {
        for bad_flags in [
            SqliteOpenFlags::empty(),
            SQLITE_OPEN_READ_ONLY | SQLITE_OPEN_READ_WRITE,
            SQLITE_OPEN_READ_ONLY | SQLITE_OPEN_CREATE,
        ].iter() {
            assert!(SqliteConnection::open_in_memory_with_flags(*bad_flags).is_err());
        }
    }

    #[test]
    fn test_execute_batch() {
        let db = checked_memory_handle();
        let sql = "BEGIN;
                   CREATE TABLE foo(x INTEGER);
                   INSERT INTO foo VALUES(1);
                   INSERT INTO foo VALUES(2);
                   INSERT INTO foo VALUES(3);
                   INSERT INTO foo VALUES(4);
                   END;";
        db.execute_batch(sql).unwrap();

        db.execute_batch("UPDATE foo SET x = 3 WHERE x < 3").unwrap();

        assert!(db.execute_batch("INVALID SQL").is_err());
    }

    #[test]
    fn test_execute() {
        let db = checked_memory_handle();
        db.execute_batch("CREATE TABLE foo(x INTEGER)").unwrap();

        assert_eq!(db.execute("INSERT INTO foo(x) VALUES (?)", &[&1i32]).unwrap(), 1);
        assert_eq!(db.execute("INSERT INTO foo(x) VALUES (?)", &[&2i32]).unwrap(), 1);

        assert_eq!(3i32, db.query_row("SELECT SUM(x) FROM foo", &[], |r| r.get(0)).unwrap());
    }

    #[test]
    fn test_execute_select() {
        let db = checked_memory_handle();
        let err = db.execute("SELECT 1 WHERE 1 < ?", &[&1i32]).unwrap_err();
        assert!(err.code == ffi::SQLITE_MISUSE);
        assert!(err.message == "Unexpected column count - did you mean to call query?");
    }

    #[test]
    fn test_prepare_column_names() {
        let db = checked_memory_handle();
        db.execute_batch("CREATE TABLE foo(x INTEGER);").unwrap();

        let stmt = db.prepare("SELECT * FROM foo").unwrap();
        assert_eq!(stmt.column_names(), vec!["x"]);

        let stmt = db.prepare("SELECT x AS a, x AS b FROM foo").unwrap();
        assert_eq!(stmt.column_names(), vec!["a", "b"]);
    }

    #[test]
    fn test_prepare_execute() {
        let db = checked_memory_handle();
        db.execute_batch("CREATE TABLE foo(x INTEGER);").unwrap();

        let mut insert_stmt = db.prepare("INSERT INTO foo(x) VALUES(?)").unwrap();
        assert_eq!(insert_stmt.execute(&[&1i32]).unwrap(), 1);
        assert_eq!(insert_stmt.execute(&[&2i32]).unwrap(), 1);
        assert_eq!(insert_stmt.execute(&[&3i32]).unwrap(), 1);

        assert_eq!(insert_stmt.execute(&[&"hello".to_string()]).unwrap(), 1);
        assert_eq!(insert_stmt.execute(&[&"goodbye".to_string()]).unwrap(), 1);
        assert_eq!(insert_stmt.execute(&[&types::Null]).unwrap(), 1);

        let mut update_stmt = db.prepare("UPDATE foo SET x=? WHERE x<?").unwrap();
        assert_eq!(update_stmt.execute(&[&3i32, &3i32]).unwrap(), 2);
        assert_eq!(update_stmt.execute(&[&3i32, &3i32]).unwrap(), 0);
        assert_eq!(update_stmt.execute(&[&8i32, &8i32]).unwrap(), 3);
    }

    #[test]
    fn test_prepare_query() {
        let db = checked_memory_handle();
        db.execute_batch("CREATE TABLE foo(x INTEGER);").unwrap();

        let mut insert_stmt = db.prepare("INSERT INTO foo(x) VALUES(?)").unwrap();
        assert_eq!(insert_stmt.execute(&[&1i32]).unwrap(), 1);
        assert_eq!(insert_stmt.execute(&[&2i32]).unwrap(), 1);
        assert_eq!(insert_stmt.execute(&[&3i32]).unwrap(), 1);

        let mut query = db.prepare("SELECT x FROM foo WHERE x < ? ORDER BY x DESC").unwrap();
        {
            let rows = query.query(&[&4i32]).unwrap();
            let v: Vec<i32> = rows.map(|r| r.unwrap().get(0)).collect();

            assert_eq!(v, [3i32, 2, 1]);
        }

        {
            let rows = query.query(&[&3i32]).unwrap();
            let v: Vec<i32> = rows.map(|r| r.unwrap().get(0)).collect();
            assert_eq!(v, [2i32, 1]);
        }
    }

    #[test]
    fn test_query_map() {
        let db = checked_memory_handle();
        let sql = "BEGIN;
                   CREATE TABLE foo(x INTEGER, y TEXT);
                   INSERT INTO foo VALUES(4, \"hello\");
                   INSERT INTO foo VALUES(3, \", \");
                   INSERT INTO foo VALUES(2, \"world\");
                   INSERT INTO foo VALUES(1, \"!\");
                   END;";
        db.execute_batch(sql).unwrap();

        let mut query = db.prepare("SELECT x, y FROM foo ORDER BY x DESC").unwrap();
        let results: SqliteResult<Vec<String>> = query
            .query_map(&[], |row| row.get(1))
            .unwrap()
            .collect();

        assert_eq!(results.unwrap().concat(), "hello, world!");
    }

    #[test]
    fn test_query_row() {
        let db = checked_memory_handle();
        let sql = "BEGIN;
                   CREATE TABLE foo(x INTEGER);
                   INSERT INTO foo VALUES(1);
                   INSERT INTO foo VALUES(2);
                   INSERT INTO foo VALUES(3);
                   INSERT INTO foo VALUES(4);
                   END;";
        db.execute_batch(sql).unwrap();

        assert_eq!(10i64, db.query_row("SELECT SUM(x) FROM foo", &[], |r| {
            r.get::<i64>(0)
        }).unwrap());

        let result = db.query_row("SELECT x FROM foo WHERE x > 5", &[], |r| r.get::<i64>(0));
        let error = result.unwrap_err();

        assert!(error.code == ffi::SQLITE_NOTICE);
        assert!(error.message == "Query did not return a row");

        let bad_query_result = db.query_row("NOT A PROPER QUERY; test123", &[], |_| ());

        assert!(bad_query_result.is_err());
    }

    #[test]
    fn test_prepare_failures() {
        let db = checked_memory_handle();
        db.execute_batch("CREATE TABLE foo(x INTEGER);").unwrap();

        let err = db.prepare("SELECT * FROM does_not_exist").unwrap_err();
        assert!(err.message.contains("does_not_exist"));
    }

    #[test]
    fn test_row_expiration() {
        let db = checked_memory_handle();
        db.execute_batch("CREATE TABLE foo(x INTEGER)").unwrap();
        db.execute_batch("INSERT INTO foo(x) VALUES(1)").unwrap();
        db.execute_batch("INSERT INTO foo(x) VALUES(2)").unwrap();

        let mut stmt = db.prepare("SELECT x FROM foo ORDER BY x").unwrap();
        let mut rows = stmt.query(&[]).unwrap();
        let first = rows.next().unwrap().unwrap();
        let second = rows.next().unwrap().unwrap();

        assert_eq!(2i32, second.get(0));

        let result = first.get_checked::<i32>(0);
        assert!(result.unwrap_err().message.contains("advancing to next row"));
    }

    #[test]
    fn test_last_insert_rowid() {
        let db = checked_memory_handle();
        db.execute_batch("CREATE TABLE foo(x INTEGER PRIMARY KEY)").unwrap();
        db.execute_batch("INSERT INTO foo DEFAULT VALUES").unwrap();

        assert_eq!(db.last_insert_rowid(), 1);

        let mut stmt = db.prepare("INSERT INTO foo DEFAULT VALUES").unwrap();
        for _ in 0i32 .. 9 {
            stmt.execute(&[]).unwrap();
        }
        assert_eq!(db.last_insert_rowid(), 10);
    }

    #[test]
    fn test_statement_debugging() {
        let db = checked_memory_handle();
        let query = "SELECT 12345";
        let stmt = db.prepare(query).unwrap();

        assert!(format!("{:?}", stmt).contains(query));
    }

    mod query_and_then_tests {
        extern crate libsqlite3_sys as ffi;
        use super::*;

        #[derive(Debug, PartialEq)]
        enum CustomError {
            SomeError,
            Sqlite(SqliteError),
        }

        impl fmt::Display for CustomError {
            fn fmt(&self, f: &mut fmt::Formatter) -> Result<(), fmt::Error> {
                match *self {
                    CustomError::SomeError      => write!(f, "{}", self.description()),
                    CustomError::Sqlite(ref se) => write!(f, "{}: {}", self.description(), se),
                }
            }
        }

        impl StdError for CustomError {
            fn description(&self) -> &str { "my custom error" }
            fn cause(&self) -> Option<&StdError> {
                match *self {
                    CustomError::SomeError      => None,
                    CustomError::Sqlite(ref se) => Some(se),
                }
            }
        }

        impl From<SqliteError> for CustomError {
            fn from(se: SqliteError) -> CustomError {
                CustomError::Sqlite(se)
            }
        }

        type CustomResult<T> = Result<T, CustomError>;

        #[test]
        fn test_query_and_then() {
            let db = checked_memory_handle();
            let sql = "BEGIN;
                       CREATE TABLE foo(x INTEGER, y TEXT);
                       INSERT INTO foo VALUES(4, \"hello\");
                       INSERT INTO foo VALUES(3, \", \");
                       INSERT INTO foo VALUES(2, \"world\");
                       INSERT INTO foo VALUES(1, \"!\");
                       END;";
            db.execute_batch(sql).unwrap();

            let mut query = db.prepare("SELECT x, y FROM foo ORDER BY x DESC").unwrap();
            let results: SqliteResult<Vec<String>> = query
                .query_and_then(&[], |row| row.get_checked(1))
                .unwrap()
                .collect();

            assert_eq!(results.unwrap().concat(), "hello, world!");
        }

        #[test]
        fn test_query_and_then_fails() {
            let db = checked_memory_handle();
            let sql = "BEGIN;
                       CREATE TABLE foo(x INTEGER, y TEXT);
                       INSERT INTO foo VALUES(4, \"hello\");
                       INSERT INTO foo VALUES(3, \", \");
                       INSERT INTO foo VALUES(2, \"world\");
                       INSERT INTO foo VALUES(1, \"!\");
                       END;";
            db.execute_batch(sql).unwrap();

            let mut query = db.prepare("SELECT x, y FROM foo ORDER BY x DESC").unwrap();
            let bad_type: SqliteResult<Vec<f64>> = query
                .query_and_then(&[], |row| row.get_checked(1))
                .unwrap()
                .collect();

            assert_eq!(bad_type, Err(SqliteError{
                code: ffi::SQLITE_MISMATCH,
                message: "Invalid column type".to_owned(),
            }));

            let bad_idx: SqliteResult<Vec<String>> = query
                .query_and_then(&[], |row| row.get_checked(3))
                .unwrap()
                .collect();

            assert_eq!(bad_idx, Err(SqliteError{
                code: ffi::SQLITE_MISUSE,
                message: "Invalid column index".to_owned(),
            }));
        }

        #[test]
        fn test_query_and_then_custom_error() {
            let db = checked_memory_handle();
            let sql = "BEGIN;
                       CREATE TABLE foo(x INTEGER, y TEXT);
                       INSERT INTO foo VALUES(4, \"hello\");
                       INSERT INTO foo VALUES(3, \", \");
                       INSERT INTO foo VALUES(2, \"world\");
                       INSERT INTO foo VALUES(1, \"!\");
                       END;";
            db.execute_batch(sql).unwrap();

            let mut query = db.prepare("SELECT x, y FROM foo ORDER BY x DESC").unwrap();
            let results: CustomResult<Vec<String>> = query
                .query_and_then(&[], |row| row.get_checked(1).map_err(CustomError::Sqlite))
                .unwrap()
                .collect();

            assert_eq!(results.unwrap().concat(), "hello, world!");
        }

        #[test]
        fn test_query_and_then_custom_error_fails() {
            let db = checked_memory_handle();
            let sql = "BEGIN;
                       CREATE TABLE foo(x INTEGER, y TEXT);
                       INSERT INTO foo VALUES(4, \"hello\");
                       INSERT INTO foo VALUES(3, \", \");
                       INSERT INTO foo VALUES(2, \"world\");
                       INSERT INTO foo VALUES(1, \"!\");
                       END;";
            db.execute_batch(sql).unwrap();

            let mut query = db.prepare("SELECT x, y FROM foo ORDER BY x DESC").unwrap();
            let bad_type: CustomResult<Vec<f64>> = query
                .query_and_then(&[], |row| row.get_checked(1).map_err(CustomError::Sqlite))
                .unwrap()
                .collect();

            assert_eq!(bad_type, Err(CustomError::Sqlite(SqliteError{
                code: ffi::SQLITE_MISMATCH,
                message: "Invalid column type".to_owned(),
            })));

            let bad_idx: CustomResult<Vec<String>> = query
                .query_and_then(&[], |row| row.get_checked(3).map_err(CustomError::Sqlite))
                .unwrap()
                .collect();

            assert_eq!(bad_idx, Err(CustomError::Sqlite(SqliteError{
                code: ffi::SQLITE_MISUSE,
                message: "Invalid column index".to_owned(),
            })));

            let non_sqlite_err: CustomResult<Vec<String>> = query
                .query_and_then(&[], |_| Err(CustomError::SomeError))
                .unwrap()
                .collect();

            assert_eq!(non_sqlite_err, Err(CustomError::SomeError));
        }

        #[test]
        fn test_query_row_and_then_custom_error() {
            let db = checked_memory_handle();
            let sql = "BEGIN;
                       CREATE TABLE foo(x INTEGER, y TEXT);
                       INSERT INTO foo VALUES(4, \"hello\");
                       END;";
            db.execute_batch(sql).unwrap();

            let query = "SELECT x, y FROM foo ORDER BY x DESC";
            let results: CustomResult<String> = db
                .query_row_and_then(query, &[], |row| row.get_checked(1).map_err(CustomError::Sqlite));

            assert_eq!(results.unwrap(), "hello");
        }

        #[test]
        fn test_query_row_and_then_custom_error_fails() {
            let db = checked_memory_handle();
            let sql = "BEGIN;
                       CREATE TABLE foo(x INTEGER, y TEXT);
                       INSERT INTO foo VALUES(4, \"hello\");
                       END;";
            db.execute_batch(sql).unwrap();

            let query = "SELECT x, y FROM foo ORDER BY x DESC";
            let bad_type: CustomResult<f64> = db
                .query_row_and_then(query, &[], |row| row.get_checked(1).map_err(CustomError::Sqlite));

            assert_eq!(bad_type, Err(CustomError::Sqlite(SqliteError{
                code: ffi::SQLITE_MISMATCH,
                message: "Invalid column type".to_owned(),
            })));

            let bad_idx: CustomResult<String> = db
                .query_row_and_then(query, &[], |row| row.get_checked(3).map_err(CustomError::Sqlite));

            assert_eq!(bad_idx, Err(CustomError::Sqlite(SqliteError{
                code: ffi::SQLITE_MISUSE,
                message: "Invalid column index".to_owned(),
            })));

            let non_sqlite_err: CustomResult<String> = db
                .query_row_and_then(query, &[], |_| Err(CustomError::SomeError));

            assert_eq!(non_sqlite_err, Err(CustomError::SomeError));
        }

    }
}<|MERGE_RESOLUTION|>--- conflicted
+++ resolved
@@ -81,11 +81,8 @@
 pub mod types;
 mod transaction;
 #[cfg(feature = "load_extension")] mod load_extension_guard;
-<<<<<<< HEAD
 #[cfg(feature = "blob")] pub mod blob;
-=======
 #[cfg(feature = "trace")] pub mod trace;
->>>>>>> ac08a18c
 
 /// A typedef of the result returned by many methods.
 pub type SqliteResult<T> = Result<T, SqliteError>;
