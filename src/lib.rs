--- conflicted
+++ resolved
@@ -81,20 +81,15 @@
 
 pub mod types;
 mod transaction;
-<<<<<<< HEAD
-#[cfg(feature = "load_extension")] mod load_extension_guard;
-#[cfg(feature = "cache")] pub mod cache;
-#[cfg(feature = "trace")] pub mod trace;
-=======
 mod named_params;
 #[cfg(feature = "load_extension")]mod load_extension_guard;
 #[cfg(feature = "trace")]pub mod trace;
 #[cfg(feature = "backup")]pub mod backup;
+#[cfg(feature = "cache")] pub mod cache;
 #[cfg(feature = "functions")] pub mod functions;
 
 /// Old name for `Result`. `SqliteResult` is deprecated.
 pub type SqliteResult<T> = Result<T>;
->>>>>>> 38e630f2
 
 /// A typedef of the result returned by many methods.
 pub type Result<T> = result::Result<T, Error>;
@@ -941,7 +936,6 @@
         }
     }
 
-<<<<<<< HEAD
     fn sql(&self) -> String { // TODO Maybe SQL should by kept as an SqliteStatement field ?
         unsafe {
             let c_slice = CStr::from_ptr(ffi::sqlite3_sql(self.stmt)).to_bytes();
@@ -950,10 +944,7 @@
         }
     }
 
-    fn finalize_(&mut self) -> SqliteResult<()> {
-=======
     fn finalize_(&mut self) -> Result<()> {
->>>>>>> 38e630f2
         let r = unsafe { ffi::sqlite3_finalize(self.stmt) };
         self.stmt = ptr::null_mut();
         self.conn.decode_result(r)
