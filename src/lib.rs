--- conflicted
+++ resolved
@@ -902,16 +902,6 @@
         Ok(())
     }
 
-<<<<<<< HEAD
-    fn reset_if_needed(&mut self) {
-        if self.needs_reset {
-            unsafe {
-                ffi::sqlite3_reset(self.stmt);
-            };
-            self.needs_reset = false;
-        }
-    }
-
     #[cfg(feature = "cache")]
     fn clear_bindings(&mut self) {
         unsafe {
@@ -927,8 +917,6 @@
         }
     }
 
-=======
->>>>>>> 63e5570c
     fn finalize_(&mut self) -> Result<()> {
         let r = unsafe { ffi::sqlite3_finalize(self.stmt) };
         self.stmt = ptr::null_mut();
