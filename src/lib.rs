--- conflicted
+++ resolved
@@ -80,13 +80,10 @@
 pub mod types;
 mod transaction;
 #[cfg(feature = "load_extension")] mod load_extension_guard;
-<<<<<<< HEAD
 #[cfg(feature = "trace")] pub mod trace;
 #[cfg(feature = "backup")] mod backup;
 #[cfg(feature = "blob")] pub mod blob;
-=======
 #[cfg(feature = "named_params")] pub mod named_params;
->>>>>>> 3b673a74
 
 /// A typedef of the result returned by many methods.
 pub type SqliteResult<T> = Result<T, SqliteError>;
@@ -624,24 +621,7 @@
     pub fn execute(&mut self, params: &[&ToSql]) -> SqliteResult<c_int> {
         unsafe {
             try!(self.bind_parameters(params));
-<<<<<<< HEAD
-
-            let r = ffi::sqlite3_step(self.stmt);
-            ffi::sqlite3_reset(self.stmt);
-            match r {
-                ffi::SQLITE_DONE => {
-                    if self.column_count != 0 {
-                        Err(SqliteError{ code: ffi::SQLITE_MISUSE,
-                            message: "Unexpected column count - did you mean to call query?".to_string() })
-                    } else {
-                        Ok(self.conn.changes())
-                    }
-                },
-                ffi::SQLITE_ROW => Err(SqliteError{ code: r,
-                    message: "Unexpected row result - did you mean to call query?".to_string() }),
-                _ => Err(self.conn.decode_result(r).unwrap_err()),
-            }
-=======
+
             self.execute_()
         }
     }
@@ -650,11 +630,17 @@
         let r = ffi::sqlite3_step(self.stmt);
         ffi::sqlite3_reset(self.stmt);
         match r {
-            ffi::SQLITE_DONE => Ok(self.conn.changes()),
+            ffi::SQLITE_DONE => {
+                if self.column_count != 0 {
+                    Err(SqliteError{ code: ffi::SQLITE_MISUSE,
+                        message: "Unexpected column count - did you mean to call query?".to_string() })
+                } else {
+                    Ok(self.conn.changes())
+                }
+            },
             ffi::SQLITE_ROW => Err(SqliteError{ code: r,
                 message: "Unexpected row result - did you mean to call query?".to_string() }),
             _ => Err(self.conn.decode_result(r).unwrap_err()),
->>>>>>> 3b673a74
         }
     }
 
