use std::ops::Deref;
use {Result, Connection};

/// Old name for `TransactionBehavior`. `SqliteTransactionBehavior` is deprecated.
#[deprecated(since = "0.6.0", note = "Use TransactionBehavior instead")]
pub type SqliteTransactionBehavior = TransactionBehavior;

/// Options for transaction behavior. See [BEGIN
/// TRANSACTION](http://www.sqlite.org/lang_transaction.html) for details.
#[derive(Copy,Clone)]
pub enum TransactionBehavior {
    Deferred,
    Immediate,
    Exclusive,
}

/// Options for how a Transaction or Savepoint should behave when it is dropped.
#[derive(Copy,Clone,PartialEq,Eq)]
pub enum DropBehavior {
    /// Roll back the changes. This is the default.
    Rollback,

    /// Commit the changes.
    Commit,

    /// Do not commit or roll back changes - this will leave the transaction or savepoint
    /// open, so should be used with care.
    Ignore,

    /// Panic. Used to enforce intentional behavior during development.
    Panic,
}

/// Old name for `Transaction`. `SqliteTransaction` is deprecated.
#[deprecated(since = "0.6.0", note = "Use Transaction instead")]
pub type SqliteTransaction<'conn> = Transaction<'conn>;

/// Represents a transaction on a database connection.
///
/// ## Note
///
/// Transactions will roll back by default. Use `commit` method to explicitly commit the
/// transaction, or use `set_drop_behavior` to change what happens when the transaction
/// is dropped.
///
/// ## Example
///
/// ```rust,no_run
/// # use rusqlite::{Connection, Result};
/// # fn do_queries_part_1(_conn: &Connection) -> Result<()> { Ok(()) }
/// # fn do_queries_part_2(_conn: &Connection) -> Result<()> { Ok(()) }
/// fn perform_queries(conn: &mut Connection) -> Result<()> {
///     let tx = try!(conn.transaction());
///
///     try!(do_queries_part_1(&tx)); // tx causes rollback if this fails
///     try!(do_queries_part_2(&tx)); // tx causes rollback if this fails
///
///     tx.commit()
/// }
/// ```
pub struct Transaction<'conn> {
    conn: &'conn Connection,
    drop_behavior: DropBehavior,
    committed: bool,
}

/// Represents a savepoint on a database connection.
///
/// ## Note
///
/// Savepoints will roll back by default. Use `commit` method to explicitly commit the
/// savepoint, or use `set_drop_behavior` to change what happens when the savepoint
/// is dropped.
///
/// ## Example
///
/// ```rust,no_run
/// # use rusqlite::{Connection, Result};
/// # fn do_queries_part_1(_conn: &Connection) -> Result<()> { Ok(()) }
/// # fn do_queries_part_2(_conn: &Connection) -> Result<()> { Ok(()) }
/// fn perform_queries(conn: &mut Connection) -> Result<()> {
///     let sp = try!(conn.savepoint());
///
///     try!(do_queries_part_1(&sp)); // sp causes rollback if this fails
///     try!(do_queries_part_2(&sp)); // sp causes rollback if this fails
///
///     sp.commit()
/// }
/// ```
pub struct Savepoint<'conn> {
    conn: &'conn Connection,
    name: String,
    depth: u32,
    drop_behavior: DropBehavior,
    committed: bool,
}

impl<'conn> Transaction<'conn> {
    /// Begin a new transaction. Cannot be nested; see `savepoint` for nested transactions.
    // Even though we don't mutate the connection, we take a `&mut Connection`
    // so as to prevent nested or concurrent transactions on the same
    // connection.
    pub fn new(conn: &mut Connection, behavior: TransactionBehavior) -> Result<Transaction> {
        let query = match behavior {
            TransactionBehavior::Deferred => "BEGIN DEFERRED",
            TransactionBehavior::Immediate => "BEGIN IMMEDIATE",
            TransactionBehavior::Exclusive => "BEGIN EXCLUSIVE",
        };
        conn.execute_batch(query)
            .map(move |_| {
                     Transaction {
<<<<<<< HEAD
                         conn: conn,
=======
                         conn,
>>>>>>> 89f38b40
                         drop_behavior: DropBehavior::Rollback,
                         committed: false,
                     }
                 })
    }

    /// Starts a new [savepoint](http://www.sqlite.org/lang_savepoint.html), allowing nested
    /// transactions.
    ///
    /// ## Note
    ///
    /// Just like outer level transactions, savepoint transactions rollback by default.
    ///
    /// ## Example
    ///
    /// ```rust,no_run
    /// # use rusqlite::{Connection, Result};
    /// # fn perform_queries_part_1_succeeds(_conn: &Connection) -> bool { true }
    /// fn perform_queries(conn: &mut Connection) -> Result<()> {
    ///     let mut tx = try!(conn.transaction());
    ///
    ///     {
    ///         let sp = try!(tx.savepoint());
    ///         if perform_queries_part_1_succeeds(&sp) {
    ///             try!(sp.commit());
    ///         }
    ///         // otherwise, sp will rollback
    ///     }
    ///
    ///     tx.commit()
    /// }
    /// ```
    pub fn savepoint(&mut self) -> Result<Savepoint> {
        Savepoint::with_depth(self.conn, 1)
    }

    /// Create a new savepoint with a custom savepoint name. See `savepoint()`.
    pub fn savepoint_with_name<T: Into<String>>(&mut self, name: T) -> Result<Savepoint> {
        Savepoint::with_depth_and_name(self.conn, 1, name)
    }

    /// Get the current setting for what happens to the transaction when it is dropped.
    pub fn drop_behavior(&self) -> DropBehavior {
        self.drop_behavior
    }

    /// Configure the transaction to perform the specified action when it is dropped.
    pub fn set_drop_behavior(&mut self, drop_behavior: DropBehavior) {
        self.drop_behavior = drop_behavior
    }

    /// A convenience method which consumes and commits a transaction.
    pub fn commit(mut self) -> Result<()> {
        self.commit_()
    }

    fn commit_(&mut self) -> Result<()> {
        self.committed = true;
        self.conn.execute_batch("COMMIT")
    }

    /// A convenience method which consumes and rolls back a transaction.
    pub fn rollback(mut self) -> Result<()> {
        self.rollback_()
    }

    fn rollback_(&mut self) -> Result<()> {
        self.committed = true;
        self.conn.execute_batch("ROLLBACK")
    }

    /// Consumes the transaction, committing or rolling back according to the current setting
    /// (see `drop_behavior`).
    ///
    /// Functionally equivalent to the `Drop` implementation, but allows callers to see any
    /// errors that occur.
    pub fn finish(mut self) -> Result<()> {
        self.finish_()
    }

    fn finish_(&mut self) -> Result<()> {
        if self.committed {
            return Ok(());
        }
        match self.drop_behavior() {
            DropBehavior::Commit => self.commit_(),
            DropBehavior::Rollback => self.rollback_(),
            DropBehavior::Ignore => Ok(()),
            DropBehavior::Panic => panic!("Transaction dropped unexpectedly."),
        }
    }
}

impl<'conn> Deref for Transaction<'conn> {
    type Target = Connection;

    fn deref(&self) -> &Connection {
        self.conn
    }
}

#[allow(unused_must_use)]
impl<'conn> Drop for Transaction<'conn> {
    fn drop(&mut self) {
        self.finish_();
    }
}

impl<'conn> Savepoint<'conn> {
    fn with_depth_and_name<T: Into<String>>(conn: &Connection,
                                            depth: u32,
                                            name: T)
                                            -> Result<Savepoint> {
        let name = name.into();
        conn.execute_batch(&format!("SAVEPOINT {}", name))
            .map(|_| {
                Savepoint {
<<<<<<< HEAD
                    conn: conn,
                    name: name,
                    depth: depth,
=======
                    conn,
                    name,
                    depth,
>>>>>>> 89f38b40
                    drop_behavior: DropBehavior::Rollback,
                    committed: false,
                }
            })
    }

    fn with_depth(conn: &Connection, depth: u32) -> Result<Savepoint> {
        let name = format!("_rusqlite_sp_{}", depth);
        Savepoint::with_depth_and_name(conn, depth, name)
    }

    /// Begin a new savepoint. Can be nested.
    pub fn new(conn: &mut Connection) -> Result<Savepoint> {
        Savepoint::with_depth(conn, 0)
    }

    /// Begin a new savepoint with a user-provided savepoint name.
    pub fn with_name<T: Into<String>>(conn: &mut Connection, name: T) -> Result<Savepoint> {
        Savepoint::with_depth_and_name(conn, 0, name)
    }

    /// Begin a nested savepoint.
    pub fn savepoint(&mut self) -> Result<Savepoint> {
        Savepoint::with_depth(self.conn, self.depth + 1)
    }

    /// Begin a nested savepoint with a user-provided savepoint name.
    pub fn savepoint_with_name<T: Into<String>>(&mut self, name: T) -> Result<Savepoint> {
        Savepoint::with_depth_and_name(self.conn, self.depth + 1, name)
    }

    /// Get the current setting for what happens to the savepoint when it is dropped.
    pub fn drop_behavior(&self) -> DropBehavior {
        self.drop_behavior
    }

    /// Configure the savepoint to perform the specified action when it is dropped.
    pub fn set_drop_behavior(&mut self, drop_behavior: DropBehavior) {
        self.drop_behavior = drop_behavior
    }

    /// A convenience method which consumes and commits a savepoint.
    pub fn commit(mut self) -> Result<()> {
        self.commit_()
    }

    fn commit_(&mut self) -> Result<()> {
        self.committed = true;
        self.conn
            .execute_batch(&format!("RELEASE {}", self.name))
    }

    /// A convenience method which rolls back a savepoint.
    ///
    /// ## Note
    ///
    /// Unlike `Transaction`s, savepoints remain active after they have been rolled back,
    /// and can be rolled back again or committed.
    pub fn rollback(&mut self) -> Result<()> {
        self.conn
            .execute_batch(&format!("ROLLBACK TO {}", self.name))
    }

    /// Consumes the savepoint, committing or rolling back according to the current setting
    /// (see `drop_behavior`).
    ///
    /// Functionally equivalent to the `Drop` implementation, but allows callers to see any
    /// errors that occur.
    pub fn finish(mut self) -> Result<()> {
        self.finish_()
    }

    fn finish_(&mut self) -> Result<()> {
        if self.committed {
            return Ok(());
        }
        match self.drop_behavior() {
            DropBehavior::Commit => self.commit_(),
            DropBehavior::Rollback => self.rollback(),
            DropBehavior::Ignore => Ok(()),
            DropBehavior::Panic => panic!("Savepoint dropped unexpectedly."),
        }
    }
}

impl<'conn> Deref for Savepoint<'conn> {
    type Target = Connection;

    fn deref(&self) -> &Connection {
        self.conn
    }
}

#[allow(unused_must_use)]
impl<'conn> Drop for Savepoint<'conn> {
    fn drop(&mut self) {
        self.finish_();
    }
}

impl Connection {
    /// Begin a new transaction with the default behavior (DEFERRED).
    ///
    /// The transaction defaults to rolling back when it is dropped. If you want the transaction to
    /// commit, you must call `commit` or `set_drop_behavior(DropBehavior::Commit)`.
    ///
    /// ## Example
    ///
    /// ```rust,no_run
    /// # use rusqlite::{Connection, Result};
    /// # fn do_queries_part_1(_conn: &Connection) -> Result<()> { Ok(()) }
    /// # fn do_queries_part_2(_conn: &Connection) -> Result<()> { Ok(()) }
    /// fn perform_queries(conn: &mut Connection) -> Result<()> {
    ///     let tx = try!(conn.transaction());
    ///
    ///     try!(do_queries_part_1(&tx)); // tx causes rollback if this fails
    ///     try!(do_queries_part_2(&tx)); // tx causes rollback if this fails
    ///
    ///     tx.commit()
    /// }
    /// ```
    ///
    /// # Failure
    ///
    /// Will return `Err` if the underlying SQLite call fails.
    pub fn transaction(&mut self) -> Result<Transaction> {
        Transaction::new(self, TransactionBehavior::Deferred)
    }

    /// Begin a new transaction with a specified behavior.
    ///
    /// See `transaction`.
    ///
    /// # Failure
    ///
    /// Will return `Err` if the underlying SQLite call fails.
    pub fn transaction_with_behavior(&mut self,
                                     behavior: TransactionBehavior)
                                     -> Result<Transaction> {
        Transaction::new(self, behavior)
    }

    /// Begin a new savepoint with the default behavior (DEFERRED).
    ///
    /// The savepoint defaults to rolling back when it is dropped. If you want the savepoint to
    /// commit, you must call `commit` or `set_drop_behavior(DropBehavior::Commit)`.
    ///
    /// ## Example
    ///
    /// ```rust,no_run
    /// # use rusqlite::{Connection, Result};
    /// # fn do_queries_part_1(_conn: &Connection) -> Result<()> { Ok(()) }
    /// # fn do_queries_part_2(_conn: &Connection) -> Result<()> { Ok(()) }
    /// fn perform_queries(conn: &mut Connection) -> Result<()> {
    ///     let sp = try!(conn.savepoint());
    ///
    ///     try!(do_queries_part_1(&sp)); // sp causes rollback if this fails
    ///     try!(do_queries_part_2(&sp)); // sp causes rollback if this fails
    ///
    ///     sp.commit()
    /// }
    /// ```
    ///
    /// # Failure
    ///
    /// Will return `Err` if the underlying SQLite call fails.
    pub fn savepoint(&mut self) -> Result<Savepoint> {
        Savepoint::new(self)
    }

    /// Begin a new savepoint with a specified name.
    ///
    /// See `savepoint`.
    ///
    /// # Failure
    ///
    /// Will return `Err` if the underlying SQLite call fails.
    pub fn savepoint_with_name<T: Into<String>>(&mut self, name: T) -> Result<Savepoint> {
        Savepoint::with_name(self, name)
    }
}

#[cfg(test)]
mod test {
    use Connection;
    use super::DropBehavior;

    fn checked_memory_handle() -> Connection {
        let db = Connection::open_in_memory().unwrap();
        db.execute_batch("CREATE TABLE foo (x INTEGER)").unwrap();
        db
    }

    #[test]
    fn test_drop() {
        let mut db = checked_memory_handle();
        {
            let tx = db.transaction().unwrap();
            tx.execute_batch("INSERT INTO foo VALUES(1)").unwrap();
            // default: rollback
        }
        {
            let mut tx = db.transaction().unwrap();
            tx.execute_batch("INSERT INTO foo VALUES(2)").unwrap();
            tx.set_drop_behavior(DropBehavior::Commit)
        }
        {
            let tx = db.transaction().unwrap();
            assert_eq!(2i32,
                       tx.query_row::<i32, _>("SELECT SUM(x) FROM foo", &[], |r| r.get(0))
                           .unwrap());
        }
    }

    #[test]
    fn test_explicit_rollback_commit() {
        let mut db = checked_memory_handle();
        {
            let mut tx = db.transaction().unwrap();
            {
                let mut sp = tx.savepoint().unwrap();
                sp.execute_batch("INSERT INTO foo VALUES(1)").unwrap();
                sp.rollback().unwrap();
                sp.execute_batch("INSERT INTO foo VALUES(2)").unwrap();
                sp.commit().unwrap();
            }
            tx.commit().unwrap();
        }
        {
            let tx = db.transaction().unwrap();
            tx.execute_batch("INSERT INTO foo VALUES(4)").unwrap();
            tx.commit().unwrap();
        }
        {
            let tx = db.transaction().unwrap();
            assert_eq!(6i32,
                       tx.query_row::<i32, _>("SELECT SUM(x) FROM foo", &[], |r| r.get(0))
                           .unwrap());
        }
    }

    #[test]
    fn test_savepoint() {
        let mut db = checked_memory_handle();
        {
            let mut tx = db.transaction().unwrap();
            tx.execute_batch("INSERT INTO foo VALUES(1)").unwrap();
            assert_current_sum(1, &tx);
            tx.set_drop_behavior(DropBehavior::Commit);
            {
                let mut sp1 = tx.savepoint().unwrap();
                sp1.execute_batch("INSERT INTO foo VALUES(2)").unwrap();
                assert_current_sum(3, &sp1);
                // will rollback sp1
                {
                    let mut sp2 = sp1.savepoint().unwrap();
                    sp2.execute_batch("INSERT INTO foo VALUES(4)").unwrap();
                    assert_current_sum(7, &sp2);
                    // will rollback sp2
                    {
                        let sp3 = sp2.savepoint().unwrap();
                        sp3.execute_batch("INSERT INTO foo VALUES(8)").unwrap();
                        assert_current_sum(15, &sp3);
                        sp3.commit().unwrap();
                        // committed sp3, but will be erased by sp2 rollback
                    }
                    assert_current_sum(15, &sp2);
                }
                assert_current_sum(3, &sp1);
            }
            assert_current_sum(1, &tx);
        }
        assert_current_sum(1, &db);
    }

    #[test]
    fn test_ignore_drop_behavior() {
        let mut db = checked_memory_handle();

        let mut tx = db.transaction().unwrap();
        {
            let mut sp1 = tx.savepoint().unwrap();
            insert(1, &sp1);
            sp1.rollback().unwrap();
            insert(2, &sp1);
            {
                let mut sp2 = sp1.savepoint().unwrap();
                sp2.set_drop_behavior(DropBehavior::Ignore);
                insert(4, &sp2);
            }
            assert_current_sum(6, &sp1);
            sp1.commit().unwrap();
        }
        assert_current_sum(6, &tx);
    }

    #[test]
    fn test_savepoint_names() {
        let mut db = checked_memory_handle();

        {
            let mut sp1 = db.savepoint_with_name("my_sp").unwrap();
            insert(1, &sp1);
            assert_current_sum(1, &sp1);
            {
                let mut sp2 = sp1.savepoint_with_name("my_sp").unwrap();
                sp2.set_drop_behavior(DropBehavior::Commit);
                insert(2, &sp2);
                assert_current_sum(3, &sp2);
                sp2.rollback().unwrap();
                assert_current_sum(1, &sp2);
                insert(4, &sp2);
            }
            assert_current_sum(5, &sp1);
            sp1.rollback().unwrap();
            {
                let mut sp2 = sp1.savepoint_with_name("my_sp").unwrap();
                sp2.set_drop_behavior(DropBehavior::Ignore);
                insert(8, &sp2);
            }
            assert_current_sum(8, &sp1);
            sp1.commit().unwrap();
        }
        assert_current_sum(8, &db);
    }

    fn insert(x: i32, conn: &Connection) {
        conn.execute("INSERT INTO foo VALUES(?)", &[&x]).unwrap();
    }

    fn assert_current_sum(x: i32, conn: &Connection) {
        let i = conn.query_row::<i32, _>("SELECT SUM(x) FROM foo", &[], |r| r.get(0))
            .unwrap();
        assert_eq!(x, i);
    }
}<|MERGE_RESOLUTION|>--- conflicted
+++ resolved
@@ -109,11 +109,7 @@
         conn.execute_batch(query)
             .map(move |_| {
                      Transaction {
-<<<<<<< HEAD
-                         conn: conn,
-=======
                          conn,
->>>>>>> 89f38b40
                          drop_behavior: DropBehavior::Rollback,
                          committed: false,
                      }
@@ -231,15 +227,9 @@
         conn.execute_batch(&format!("SAVEPOINT {}", name))
             .map(|_| {
                 Savepoint {
-<<<<<<< HEAD
-                    conn: conn,
-                    name: name,
-                    depth: depth,
-=======
                     conn,
                     name,
                     depth,
->>>>>>> 89f38b40
                     drop_behavior: DropBehavior::Rollback,
                     committed: false,
                 }
