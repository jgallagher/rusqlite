--- conflicted
+++ resolved
@@ -60,17 +60,13 @@
 
 /// `feature = "trace"` Write a message into the error log established by
 /// `config_log`.
-<<<<<<< HEAD
 #[cfg(not(any(
     feature = "loadable_extension",
     feature = "loadable_extension_embedded"
 )))]
+#[inline]
 pub fn log(err_code: std::os::raw::c_int, msg: &str) {
     use std::ffi::CString;
-=======
-#[inline]
-pub fn log(err_code: c_int, msg: &str) {
->>>>>>> 0a2e0b72
     let msg = CString::new(msg).expect("SQLite log messages cannot contain embedded zeroes");
     unsafe {
         ffi::sqlite3_log(err_code, b"%s\0" as *const _ as *const c_char, msg.as_ptr());
