--- conflicted
+++ resolved
@@ -178,12 +178,6 @@
         let idx = try!(idx.idx(self.stmt));
         let value = self.stmt.value_ref(idx);
         FromSql::column_result(value).map_err(|err| match err {
-<<<<<<< HEAD
-            FromSqlError::InvalidType => Error::InvalidColumnType(idx, value.data_type()),
-            FromSqlError::OutOfRange(i) => Error::IntegralValueOutOfRange(idx, i),
-            FromSqlError::Other(err) => {
-                Error::FromSqlConversionFailure(idx, value.data_type(), err)
-=======
                                                   FromSqlError::InvalidType => {
                                                       Error::InvalidColumnType(idx,
                                                                                value.data_type())
@@ -192,8 +186,7 @@
                                                       Error::IntegralValueOutOfRange(idx, i)
                                                   }
                                                   FromSqlError::Other(err) => {
-                Error::FromSqlConversionFailure(idx as usize, value.data_type(), err)
->>>>>>> d5bd7d96
+                Error::FromSqlConversionFailure(idx, value.data_type(), err)
             }
                                               })
     }
