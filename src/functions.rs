--- conflicted
+++ resolved
@@ -216,16 +216,11 @@
                                                   FromSqlError::InvalidType => {
                 Error::InvalidFunctionParameterType(idx, value.data_type())
             }
-<<<<<<< HEAD
-            FromSqlError::OutOfRange(i) => Error::IntegralValueOutOfRange(idx, i),
-            FromSqlError::Other(err) => {
-=======
                                                   FromSqlError::OutOfRange(i) => {
-                                                      Error::IntegralValueOutOfRange(idx as c_int,
+                                                      Error::IntegralValueOutOfRange(idx,
                                                                                      i)
                                                   }
                                                   FromSqlError::Other(err) => {
->>>>>>> d5bd7d96
                 Error::FromSqlConversionFailure(idx, value.data_type(), err)
             }
                                               })
