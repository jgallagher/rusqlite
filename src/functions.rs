--- conflicted
+++ resolved
@@ -50,84 +50,19 @@
 //! }
 //! ```
 use std::error::Error as StdError;
-<<<<<<< HEAD
+use std::os::raw::{c_int, c_void};
 use std::ptr;
 use std::slice;
-use std::os::raw::{c_int, c_void};
-=======
-use std::ffi::CStr;
-use std::os::raw::{c_char, c_int, c_void};
-use std::ptr;
-use std::slice;
->>>>>>> 557af762
 
 use ffi;
 use ffi::sqlite3_context;
 use ffi::sqlite3_value;
 
-<<<<<<< HEAD
-use context::{set_result};
-use types::{ToSql, FromSql, FromSqlError, ValueRef};
-=======
-use types::{FromSql, FromSqlError, ToSql, ToSqlOutput, ValueRef};
->>>>>>> 557af762
+use context::set_result;
+use types::{FromSql, FromSqlError, ToSql, ValueRef};
 
 use {str_to_cstring, Connection, Error, InnerConnection, Result};
 
-<<<<<<< HEAD
-=======
-fn set_result<'a>(ctx: *mut sqlite3_context, result: &ToSqlOutput<'a>) {
-    let value = match *result {
-        ToSqlOutput::Borrowed(v) => v,
-        ToSqlOutput::Owned(ref v) => ValueRef::from(v),
-
-        #[cfg(feature = "blob")]
-        ToSqlOutput::ZeroBlob(len) => {
-            return unsafe { ffi::sqlite3_result_zeroblob(ctx, len) };
-        }
-    };
-
-    match value {
-        ValueRef::Null => unsafe { ffi::sqlite3_result_null(ctx) },
-        ValueRef::Integer(i) => unsafe { ffi::sqlite3_result_int64(ctx, i) },
-        ValueRef::Real(r) => unsafe { ffi::sqlite3_result_double(ctx, r) },
-        ValueRef::Text(s) => unsafe {
-            let length = s.len();
-            if length > ::std::i32::MAX as usize {
-                ffi::sqlite3_result_error_toobig(ctx);
-            } else {
-                let c_str = match str_to_cstring(s) {
-                    Ok(c_str) => c_str,
-                    // TODO sqlite3_result_error
-                    Err(_) => return ffi::sqlite3_result_error_code(ctx, ffi::SQLITE_MISUSE),
-                };
-                let destructor = if length > 0 {
-                    ffi::SQLITE_TRANSIENT()
-                } else {
-                    ffi::SQLITE_STATIC()
-                };
-                ffi::sqlite3_result_text(ctx, c_str.as_ptr(), length as c_int, destructor);
-            }
-        },
-        ValueRef::Blob(b) => unsafe {
-            let length = b.len();
-            if length > ::std::i32::MAX as usize {
-                ffi::sqlite3_result_error_toobig(ctx);
-            } else if length == 0 {
-                ffi::sqlite3_result_zeroblob(ctx, 0)
-            } else {
-                ffi::sqlite3_result_blob(
-                    ctx,
-                    b.as_ptr() as *const c_void,
-                    length as c_int,
-                    ffi::SQLITE_TRANSIENT(),
-                );
-            }
-        },
-    }
-}
-
->>>>>>> 557af762
 unsafe fn report_error(ctx: *mut sqlite3_context, err: &Error) {
     // Extended constraint error codes were added in SQLite 3.7.16. We don't have an explicit
     // feature check for that, and this doesn't really warrant one. We'll use the extended code
@@ -158,58 +93,6 @@
     }
 }
 
-<<<<<<< HEAD
-=======
-impl<'a> ValueRef<'a> {
-    unsafe fn from_value(value: *mut sqlite3_value) -> ValueRef<'a> {
-        use std::slice::from_raw_parts;
-
-        match ffi::sqlite3_value_type(value) {
-            ffi::SQLITE_NULL => ValueRef::Null,
-            ffi::SQLITE_INTEGER => ValueRef::Integer(ffi::sqlite3_value_int64(value)),
-            ffi::SQLITE_FLOAT => ValueRef::Real(ffi::sqlite3_value_double(value)),
-            ffi::SQLITE_TEXT => {
-                let text = ffi::sqlite3_value_text(value);
-                assert!(
-                    !text.is_null(),
-                    "unexpected SQLITE_TEXT value type with NULL data"
-                );
-                let s = CStr::from_ptr(text as *const c_char);
-
-                // sqlite3_value_text returns UTF8 data, so our unwrap here should be fine.
-                let s = s
-                    .to_str()
-                    .expect("sqlite3_value_text returned invalid UTF-8");
-                ValueRef::Text(s)
-            }
-            ffi::SQLITE_BLOB => {
-                let (blob, len) = (
-                    ffi::sqlite3_value_blob(value),
-                    ffi::sqlite3_value_bytes(value),
-                );
-
-                assert!(
-                    len >= 0,
-                    "unexpected negative return from sqlite3_value_bytes"
-                );
-                if len > 0 {
-                    assert!(
-                        !blob.is_null(),
-                        "unexpected SQLITE_BLOB value type with NULL data"
-                    );
-                    ValueRef::Blob(from_raw_parts(blob as *const u8, len as usize))
-                } else {
-                    // The return value from sqlite3_value_blob() for a zero-length BLOB
-                    // is a NULL pointer.
-                    ValueRef::Blob(&[])
-                }
-            }
-            _ => unreachable!("sqlite3_value_type returned invalid value"),
-        }
-    }
-}
-
->>>>>>> 557af762
 unsafe extern "C" fn free_boxed_value<T>(p: *mut c_void) {
     drop(Box::from_raw(p as *mut T));
 }
