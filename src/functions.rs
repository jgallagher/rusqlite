//! `feature = "functions"` Create or redefine SQL functions.
//!
//! # Example
//!
//! Adding a `regexp` function to a connection in which compiled regular
//! expressions are cached in a `HashMap`. For an alternative implementation
//! that uses SQLite's [Function Auxilliary Data](https://www.sqlite.org/c3ref/get_auxdata.html) interface
//! to avoid recompiling regular expressions, see the unit tests for this
//! module.
//!
//! ```rust
//! use regex::Regex;
//! use rusqlite::functions::FunctionFlags;
//! use rusqlite::{Connection, Error, Result, NO_PARAMS};
//! use std::sync::Arc;
//! type BoxError = Box<dyn std::error::Error + Send + Sync + 'static>;
//!
//! fn add_regexp_function(db: &Connection) -> Result<()> {
//!     db.create_scalar_function(
//!         "regexp",
//!         2,
//!         FunctionFlags::SQLITE_UTF8 | FunctionFlags::SQLITE_DETERMINISTIC,
//!         move |ctx| {
//!             assert_eq!(ctx.len(), 2, "called with unexpected number of arguments");
//!             let regexp: Arc<Regex> = ctx
//!                 .get_or_create_aux(0, |vr| -> Result<_, BoxError> {
//!                     Ok(Regex::new(vr.as_str()?)?)
//!                 })?;
//!             let is_match = {
//!                 let text = ctx
//!                     .get_raw(1)
//!                     .as_str()
//!                     .map_err(|e| Error::UserFunctionError(e.into()))?;
//!
//!                 regexp.is_match(text)
//!             };
//!
//!             Ok(is_match)
//!         },
//!     )
//! }
//!
//! fn main() -> Result<()> {
//!     let db = Connection::open_in_memory()?;
//!     add_regexp_function(&db)?;
//!
//!     let is_match: bool = db.query_row(
//!         "SELECT regexp('[aeiou]*', 'aaaaeeeiii')",
//!         NO_PARAMS,
//!         |row| row.get(0),
//!     )?;
//!
//!     assert!(is_match);
//!     Ok(())
//! }
//! ```
use std::any::Any;
use std::os::raw::{c_int, c_void};
use std::panic::{catch_unwind, RefUnwindSafe, UnwindSafe};
use std::ptr;
use std::slice;
use std::sync::Arc;

use crate::ffi;
use crate::ffi::sqlite3_context;
use crate::ffi::sqlite3_value;

use crate::context::set_result;
use crate::types::{FromSql, FromSqlError, ToSql, ValueRef};

use crate::{str_to_cstring, Connection, Error, InnerConnection, Result};

unsafe fn report_error(ctx: *mut sqlite3_context, err: &Error) {
    // Extended constraint error codes were added in SQLite 3.7.16. We don't have
    // an explicit feature check for that, and this doesn't really warrant one.
    // We'll use the extended code if we're on the bundled version (since it's
    // at least 3.17.0) and the normal constraint error code if not.
    #[cfg(feature = "modern_sqlite")]
    fn constraint_error_code() -> i32 {
        ffi::SQLITE_CONSTRAINT_FUNCTION
    }
    #[cfg(not(feature = "modern_sqlite"))]
    fn constraint_error_code() -> i32 {
        ffi::SQLITE_CONSTRAINT
    }

    match *err {
        Error::SqliteFailure(ref err, ref s) => {
            ffi::sqlite3_result_error_code(ctx, err.extended_code);
            if let Some(Ok(cstr)) = s.as_ref().map(|s| str_to_cstring(s)) {
                ffi::sqlite3_result_error(ctx, cstr.as_ptr(), -1);
            }
        }
        _ => {
            ffi::sqlite3_result_error_code(ctx, constraint_error_code());
            if let Ok(cstr) = str_to_cstring(&err.to_string()) {
                ffi::sqlite3_result_error(ctx, cstr.as_ptr(), -1);
            }
        }
    }
}

unsafe extern "C" fn free_boxed_value<T>(p: *mut c_void) {
    drop(Box::from_raw(p as *mut T));
}

/// `feature = "functions"` Context is a wrapper for the SQLite function
/// evaluation context.
pub struct Context<'a> {
    ctx: *mut sqlite3_context,
    args: &'a [*mut sqlite3_value],
}

impl Context<'_> {
    /// Returns the number of arguments to the function.
    pub fn len(&self) -> usize {
        self.args.len()
    }

    /// Returns `true` when there is no argument.
    pub fn is_empty(&self) -> bool {
        self.args.is_empty()
    }

    /// Returns the `idx`th argument as a `T`.
    ///
    /// # Failure
    ///
    /// Will panic if `idx` is greater than or equal to `self.len()`.
    ///
    /// Will return Err if the underlying SQLite type cannot be converted to a
    /// `T`.
    pub fn get<T: FromSql>(&self, idx: usize) -> Result<T> {
        let arg = self.args[idx];
        let value = unsafe { ValueRef::from_value(arg) };
        FromSql::column_result(value).map_err(|err| match err {
            FromSqlError::InvalidType => {
                Error::InvalidFunctionParameterType(idx, value.data_type())
            }
            FromSqlError::OutOfRange(i) => Error::IntegralValueOutOfRange(idx, i),
            FromSqlError::Other(err) => {
                Error::FromSqlConversionFailure(idx, value.data_type(), err)
            }
            #[cfg(feature = "i128_blob")]
            FromSqlError::InvalidI128Size(_) => {
                Error::FromSqlConversionFailure(idx, value.data_type(), Box::new(err))
            }
            #[cfg(feature = "uuid")]
            FromSqlError::InvalidUuidSize(_) => {
                Error::FromSqlConversionFailure(idx, value.data_type(), Box::new(err))
            }
        })
    }

    /// Returns the `idx`th argument as a `ValueRef`.
    ///
    /// # Failure
    ///
    /// Will panic if `idx` is greater than or equal to `self.len()`.
    pub fn get_raw(&self, idx: usize) -> ValueRef<'_> {
        let arg = self.args[idx];
        unsafe { ValueRef::from_value(arg) }
    }

    /// Fetch or insert the the auxilliary data associated with a particular
    /// parameter. This is intended to be an easier-to-use way of fetching it
    /// compared to calling `get_aux` and `set_aux` separately.
    ///
    /// See https://www.sqlite.org/c3ref/get_auxdata.html for a discussion of
    /// this feature, or the unit tests of this module for an example.
    pub fn get_or_create_aux<T, E, F>(&self, arg: c_int, func: F) -> Result<Arc<T>>
    where
        T: Send + Sync + 'static,
        E: Into<Box<dyn std::error::Error + Send + Sync + 'static>>,
        F: FnOnce(ValueRef<'_>) -> Result<T, E>,
    {
        if let Some(v) = self.get_aux(arg)? {
            Ok(v)
        } else {
            let vr = self.get_raw(arg as usize);
            self.set_aux(
                arg,
                func(vr).map_err(|e| Error::UserFunctionError(e.into()))?,
            )
        }
    }

    /// Sets the auxilliary data associated with a particular parameter. See
    /// https://www.sqlite.org/c3ref/get_auxdata.html for a discussion of
    /// this feature, or the unit tests of this module for an example.
    pub fn set_aux<T: Send + Sync + 'static>(&self, arg: c_int, value: T) -> Result<Arc<T>> {
        let orig: Arc<T> = Arc::new(value);
        let inner: AuxInner = orig.clone();
        let outer = Box::new(inner);
        let raw: *mut AuxInner = Box::into_raw(outer);
        unsafe {
            ffi::sqlite3_set_auxdata(
                self.ctx,
                arg,
                raw as *mut _,
                Some(free_boxed_value::<AuxInner>),
            )
        };
        Ok(orig)
    }

    /// Gets the auxilliary data that was associated with a given parameter via
    /// `set_aux`. Returns `Ok(None)` if no data has been associated, and
    /// Ok(Some(v)) if it has. Returns an error if the requested type does not
    /// match.
    pub fn get_aux<T: Send + Sync + 'static>(&self, arg: c_int) -> Result<Option<Arc<T>>> {
        let p = unsafe { ffi::sqlite3_get_auxdata(self.ctx, arg) as *const AuxInner };
        if p.is_null() {
            Ok(None)
        } else {
            let v: AuxInner = AuxInner::clone(unsafe { &*p });
            v.downcast::<T>()
                .map(Some)
                .map_err(|_| Error::GetAuxWrongType)
        }
    }
}

type AuxInner = Arc<dyn Any + Send + Sync + 'static>;

/// `feature = "functions"` Aggregate is the callback interface for user-defined
/// aggregate function.
///
/// `A` is the type of the aggregation context and `T` is the type of the final
/// result. Implementations should be stateless.
pub trait Aggregate<A, T>
where
    A: RefUnwindSafe + UnwindSafe,
    T: ToSql,
{
    /// Initializes the aggregation context. Will be called prior to the first
    /// call to `step()` to set up the context for an invocation of the
    /// function. (Note: `init()` will not be called if there are no rows.)
    fn init(&self) -> A;

    /// "step" function called once for each row in an aggregate group. May be
    /// called 0 times if there are no rows.
    fn step(&self, _: &mut Context<'_>, _: &mut A) -> Result<()>;

    /// Computes and returns the final result. Will be called exactly once for
    /// each invocation of the function. If `step()` was called at least
    /// once, will be given `Some(A)` (the same `A` as was created by
    /// `init` and given to `step`); if `step()` was not called (because
    /// the function is running against 0 rows), will be given `None`.
    fn finalize(&self, _: Option<A>) -> Result<T>;
}

/// `feature = "window"` WindowAggregate is the callback interface for
/// user-defined aggregate window function.
#[cfg(feature = "window")]
pub trait WindowAggregate<A, T>: Aggregate<A, T>
where
    A: RefUnwindSafe + UnwindSafe,
    T: ToSql,
{
    /// Returns the current value of the aggregate. Unlike xFinal, the
    /// implementation should not delete any context.
    fn value(&self, _: Option<&A>) -> Result<T>;

    /// Removes a row from the current window.
    fn inverse(&self, _: &mut Context<'_>, _: &mut A) -> Result<()>;
}

bitflags::bitflags! {
    /// Function Flags.
    /// See [sqlite3_create_function](https://sqlite.org/c3ref/create_function.html)
    /// and [Function Flags](https://sqlite.org/c3ref/c_deterministic.html) for details.
    #[repr(C)]
    pub struct FunctionFlags: ::std::os::raw::c_int {
        /// Specifies UTF-8 as the text encoding this SQL function prefers for its parameters.
        const SQLITE_UTF8     = ffi::SQLITE_UTF8;
        /// Specifies UTF-16 using little-endian byte order as the text encoding this SQL function prefers for its parameters.
        const SQLITE_UTF16LE  = ffi::SQLITE_UTF16LE;
        /// Specifies UTF-16 using big-endian byte order as the text encoding this SQL function prefers for its parameters.
        const SQLITE_UTF16BE  = ffi::SQLITE_UTF16BE;
        /// Specifies UTF-16 using native byte order as the text encoding this SQL function prefers for its parameters.
        const SQLITE_UTF16    = ffi::SQLITE_UTF16;
<<<<<<< HEAD
        const SQLITE_DETERMINISTIC = 0x0000_0000_0800; // 3.8.3
=======
        /// Means that the function always gives the same output when the input parameters are the same.
        const SQLITE_DETERMINISTIC = ffi::SQLITE_DETERMINISTIC;
        /// Means that the function may only be invoked from top-level SQL.
>>>>>>> 1c9e381a
        const SQLITE_DIRECTONLY    = 0x0000_0008_0000; // 3.30.0
        /// Indicates to SQLite that a function may call `sqlite3_value_subtype()` to inspect the sub-types of its arguments.
        const SQLITE_SUBTYPE       = 0x0000_0010_0000; // 3.30.0
        /// Means that the function is unlikely to cause problems even if misused.
        const SQLITE_INNOCUOUS     = 0x0000_0020_0000; // 3.31.0
    }
}

impl Default for FunctionFlags {
    fn default() -> FunctionFlags {
        FunctionFlags::SQLITE_UTF8
    }
}

impl Connection {
    /// `feature = "functions"` Attach a user-defined scalar function to
    /// this database connection.
    ///
    /// `fn_name` is the name the function will be accessible from SQL.
    /// `n_arg` is the number of arguments to the function. Use `-1` for a
    /// variable number. If the function always returns the same value
    /// given the same input, `deterministic` should be `true`.
    ///
    /// The function will remain available until the connection is closed or
    /// until it is explicitly removed via `remove_function`.
    ///
    /// # Example
    ///
    /// ```rust
    /// # use rusqlite::{Connection, Result, NO_PARAMS};
    /// # use rusqlite::functions::FunctionFlags;
    /// fn scalar_function_example(db: Connection) -> Result<()> {
    ///     db.create_scalar_function(
    ///         "halve",
    ///         1,
    ///         FunctionFlags::SQLITE_UTF8 | FunctionFlags::SQLITE_DETERMINISTIC,
    ///         |ctx| {
    ///             let value = ctx.get::<f64>(0)?;
    ///             Ok(value / 2f64)
    ///         },
    ///     )?;
    ///
    ///     let six_halved: f64 = db.query_row("SELECT halve(6)", NO_PARAMS, |r| r.get(0))?;
    ///     assert_eq!(six_halved, 3f64);
    ///     Ok(())
    /// }
    /// ```
    ///
    /// # Failure
    ///
    /// Will return Err if the function could not be attached to the connection.
    pub fn create_scalar_function<F, T>(
        &self,
        fn_name: &str,
        n_arg: c_int,
        flags: FunctionFlags,
        x_func: F,
    ) -> Result<()>
    where
        F: FnMut(&Context<'_>) -> Result<T> + Send + UnwindSafe + 'static,
        T: ToSql,
    {
        self.db
            .borrow_mut()
            .create_scalar_function(fn_name, n_arg, flags, x_func)
    }

    /// `feature = "functions"` Attach a user-defined aggregate function to this
    /// database connection.
    ///
    /// # Failure
    ///
    /// Will return Err if the function could not be attached to the connection.
    pub fn create_aggregate_function<A, D, T>(
        &self,
        fn_name: &str,
        n_arg: c_int,
        flags: FunctionFlags,
        aggr: D,
    ) -> Result<()>
    where
        A: RefUnwindSafe + UnwindSafe,
        D: Aggregate<A, T>,
        T: ToSql,
    {
        self.db
            .borrow_mut()
            .create_aggregate_function(fn_name, n_arg, flags, aggr)
    }

    /// `feature = "window"` Attach a user-defined aggregate window function to
    /// this database connection.
    ///
    /// See https://sqlite.org/windowfunctions.html#udfwinfunc for more
    /// information.
    #[cfg(feature = "window")]
    pub fn create_window_function<A, W, T>(
        &self,
        fn_name: &str,
        n_arg: c_int,
        flags: FunctionFlags,
        aggr: W,
    ) -> Result<()>
    where
        A: RefUnwindSafe + UnwindSafe,
        W: WindowAggregate<A, T>,
        T: ToSql,
    {
        self.db
            .borrow_mut()
            .create_window_function(fn_name, n_arg, flags, aggr)
    }

    /// `feature = "functions"` Removes a user-defined function from this
    /// database connection.
    ///
    /// `fn_name` and `n_arg` should match the name and number of arguments
    /// given to `create_scalar_function` or `create_aggregate_function`.
    ///
    /// # Failure
    ///
    /// Will return Err if the function could not be removed.
    pub fn remove_function(&self, fn_name: &str, n_arg: c_int) -> Result<()> {
        self.db.borrow_mut().remove_function(fn_name, n_arg)
    }
}

impl InnerConnection {
    fn create_scalar_function<F, T>(
        &mut self,
        fn_name: &str,
        n_arg: c_int,
        flags: FunctionFlags,
        x_func: F,
    ) -> Result<()>
    where
        F: FnMut(&Context<'_>) -> Result<T> + Send + UnwindSafe + 'static,
        T: ToSql,
    {
        unsafe extern "C" fn call_boxed_closure<F, T>(
            ctx: *mut sqlite3_context,
            argc: c_int,
            argv: *mut *mut sqlite3_value,
        ) where
            F: FnMut(&Context<'_>) -> Result<T>,
            T: ToSql,
        {
            let r = catch_unwind(|| {
                let boxed_f: *mut F = ffi::sqlite3_user_data(ctx) as *mut F;
                assert!(!boxed_f.is_null(), "Internal error - null function pointer");
                let ctx = Context {
                    ctx,
                    args: slice::from_raw_parts(argv, argc as usize),
                };
                (*boxed_f)(&ctx)
            });
            let t = match r {
                Err(_) => {
                    report_error(ctx, &Error::UnwindingPanic);
                    return;
                }
                Ok(r) => r,
            };
            let t = t.as_ref().map(|t| ToSql::to_sql(t));

            match t {
                Ok(Ok(ref value)) => set_result(ctx, value),
                Ok(Err(err)) => report_error(ctx, &err),
                Err(err) => report_error(ctx, err),
            }
        }

        let boxed_f: *mut F = Box::into_raw(Box::new(x_func));
        let c_name = str_to_cstring(fn_name)?;
        let r = unsafe {
            ffi::sqlite3_create_function_v2(
                self.db(),
                c_name.as_ptr(),
                n_arg,
                flags.bits(),
                boxed_f as *mut c_void,
                Some(call_boxed_closure::<F, T>),
                None,
                None,
                Some(free_boxed_value::<F>),
            )
        };
        self.decode_result(r)
    }

    fn create_aggregate_function<A, D, T>(
        &mut self,
        fn_name: &str,
        n_arg: c_int,
        flags: FunctionFlags,
        aggr: D,
    ) -> Result<()>
    where
        A: RefUnwindSafe + UnwindSafe,
        D: Aggregate<A, T>,
        T: ToSql,
    {
        let boxed_aggr: *mut D = Box::into_raw(Box::new(aggr));
        let c_name = str_to_cstring(fn_name)?;
        let r = unsafe {
            ffi::sqlite3_create_function_v2(
                self.db(),
                c_name.as_ptr(),
                n_arg,
                flags.bits(),
                boxed_aggr as *mut c_void,
                None,
                Some(call_boxed_step::<A, D, T>),
                Some(call_boxed_final::<A, D, T>),
                Some(free_boxed_value::<D>),
            )
        };
        self.decode_result(r)
    }

    #[cfg(feature = "window")]
    fn create_window_function<A, W, T>(
        &mut self,
        fn_name: &str,
        n_arg: c_int,
        flags: FunctionFlags,
        aggr: W,
    ) -> Result<()>
    where
        A: RefUnwindSafe + UnwindSafe,
        W: WindowAggregate<A, T>,
        T: ToSql,
    {
        let boxed_aggr: *mut W = Box::into_raw(Box::new(aggr));
        let c_name = str_to_cstring(fn_name)?;
        let r = unsafe {
            ffi::sqlite3_create_window_function(
                self.db(),
                c_name.as_ptr(),
                n_arg,
                flags.bits(),
                boxed_aggr as *mut c_void,
                Some(call_boxed_step::<A, W, T>),
                Some(call_boxed_final::<A, W, T>),
                Some(call_boxed_value::<A, W, T>),
                Some(call_boxed_inverse::<A, W, T>),
                Some(free_boxed_value::<W>),
            )
        };
        self.decode_result(r)
    }

    fn remove_function(&mut self, fn_name: &str, n_arg: c_int) -> Result<()> {
        let c_name = str_to_cstring(fn_name)?;
        let r = unsafe {
            ffi::sqlite3_create_function_v2(
                self.db(),
                c_name.as_ptr(),
                n_arg,
                ffi::SQLITE_UTF8,
                ptr::null_mut(),
                None,
                None,
                None,
                None,
            )
        };
        self.decode_result(r)
    }
}

unsafe fn aggregate_context<A>(ctx: *mut sqlite3_context, bytes: usize) -> Option<*mut *mut A> {
    let pac = ffi::sqlite3_aggregate_context(ctx, bytes as c_int) as *mut *mut A;
    if pac.is_null() {
        return None;
    }
    Some(pac)
}

unsafe extern "C" fn call_boxed_step<A, D, T>(
    ctx: *mut sqlite3_context,
    argc: c_int,
    argv: *mut *mut sqlite3_value,
) where
    A: RefUnwindSafe + UnwindSafe,
    D: Aggregate<A, T>,
    T: ToSql,
{
    let pac = match aggregate_context(ctx, ::std::mem::size_of::<*mut A>()) {
        Some(pac) => pac,
        None => {
            ffi::sqlite3_result_error_nomem(ctx);
            return;
        }
    };

    let r = catch_unwind(|| {
        let boxed_aggr: *mut D = ffi::sqlite3_user_data(ctx) as *mut D;
        assert!(
            !boxed_aggr.is_null(),
            "Internal error - null aggregate pointer"
        );
        if (*pac as *mut A).is_null() {
            *pac = Box::into_raw(Box::new((*boxed_aggr).init()));
        }
        let mut ctx = Context {
            ctx,
            args: slice::from_raw_parts(argv, argc as usize),
        };
        (*boxed_aggr).step(&mut ctx, &mut **pac)
    });
    let r = match r {
        Err(_) => {
            report_error(ctx, &Error::UnwindingPanic);
            return;
        }
        Ok(r) => r,
    };
    match r {
        Ok(_) => {}
        Err(err) => report_error(ctx, &err),
    };
}

#[cfg(feature = "window")]
unsafe extern "C" fn call_boxed_inverse<A, W, T>(
    ctx: *mut sqlite3_context,
    argc: c_int,
    argv: *mut *mut sqlite3_value,
) where
    A: RefUnwindSafe + UnwindSafe,
    W: WindowAggregate<A, T>,
    T: ToSql,
{
    let pac = match aggregate_context(ctx, ::std::mem::size_of::<*mut A>()) {
        Some(pac) => pac,
        None => {
            ffi::sqlite3_result_error_nomem(ctx);
            return;
        }
    };

    let r = catch_unwind(|| {
        let boxed_aggr: *mut W = ffi::sqlite3_user_data(ctx) as *mut W;
        assert!(
            !boxed_aggr.is_null(),
            "Internal error - null aggregate pointer"
        );
        let mut ctx = Context {
            ctx,
            args: slice::from_raw_parts(argv, argc as usize),
        };
        (*boxed_aggr).inverse(&mut ctx, &mut **pac)
    });
    let r = match r {
        Err(_) => {
            report_error(ctx, &Error::UnwindingPanic);
            return;
        }
        Ok(r) => r,
    };
    match r {
        Ok(_) => {}
        Err(err) => report_error(ctx, &err),
    };
}

unsafe extern "C" fn call_boxed_final<A, D, T>(ctx: *mut sqlite3_context)
where
    A: RefUnwindSafe + UnwindSafe,
    D: Aggregate<A, T>,
    T: ToSql,
{
    // Within the xFinal callback, it is customary to set N=0 in calls to
    // sqlite3_aggregate_context(C,N) so that no pointless memory allocations occur.
    let a: Option<A> = match aggregate_context(ctx, 0) {
        Some(pac) => {
            if (*pac as *mut A).is_null() {
                None
            } else {
                let a = Box::from_raw(*pac);
                Some(*a)
            }
        }
        None => None,
    };

    let r = catch_unwind(|| {
        let boxed_aggr: *mut D = ffi::sqlite3_user_data(ctx) as *mut D;
        assert!(
            !boxed_aggr.is_null(),
            "Internal error - null aggregate pointer"
        );
        (*boxed_aggr).finalize(a)
    });
    let t = match r {
        Err(_) => {
            report_error(ctx, &Error::UnwindingPanic);
            return;
        }
        Ok(r) => r,
    };
    let t = t.as_ref().map(|t| ToSql::to_sql(t));
    match t {
        Ok(Ok(ref value)) => set_result(ctx, value),
        Ok(Err(err)) => report_error(ctx, &err),
        Err(err) => report_error(ctx, err),
    }
}

#[cfg(feature = "window")]
unsafe extern "C" fn call_boxed_value<A, W, T>(ctx: *mut sqlite3_context)
where
    A: RefUnwindSafe + UnwindSafe,
    W: WindowAggregate<A, T>,
    T: ToSql,
{
    // Within the xValue callback, it is customary to set N=0 in calls to
    // sqlite3_aggregate_context(C,N) so that no pointless memory allocations occur.
    let a: Option<&A> = match aggregate_context(ctx, 0) {
        Some(pac) => {
            if (*pac as *mut A).is_null() {
                None
            } else {
                let a = &**pac;
                Some(a)
            }
        }
        None => None,
    };

    let r = catch_unwind(|| {
        let boxed_aggr: *mut W = ffi::sqlite3_user_data(ctx) as *mut W;
        assert!(
            !boxed_aggr.is_null(),
            "Internal error - null aggregate pointer"
        );
        (*boxed_aggr).value(a)
    });
    let t = match r {
        Err(_) => {
            report_error(ctx, &Error::UnwindingPanic);
            return;
        }
        Ok(r) => r,
    };
    let t = t.as_ref().map(|t| ToSql::to_sql(t));
    match t {
        Ok(Ok(ref value)) => set_result(ctx, value),
        Ok(Err(err)) => report_error(ctx, &err),
        Err(err) => report_error(ctx, err),
    }
}

#[cfg(test)]
mod test {
    use regex::Regex;
    use std::f64::EPSILON;
    use std::os::raw::c_double;

    #[cfg(feature = "window")]
    use crate::functions::WindowAggregate;
    use crate::functions::{Aggregate, Context, FunctionFlags};
    use crate::{Connection, Error, Result, NO_PARAMS};

    fn half(ctx: &Context<'_>) -> Result<c_double> {
        assert_eq!(ctx.len(), 1, "called with unexpected number of arguments");
        let value = ctx.get::<c_double>(0)?;
        Ok(value / 2f64)
    }

    #[test]
    fn test_function_half() {
        let db = Connection::open_in_memory().unwrap();
        db.create_scalar_function(
            "half",
            1,
            FunctionFlags::SQLITE_UTF8 | FunctionFlags::SQLITE_DETERMINISTIC,
            half,
        )
        .unwrap();
        let result: Result<f64> = db.query_row("SELECT half(6)", NO_PARAMS, |r| r.get(0));

        assert!((3f64 - result.unwrap()).abs() < EPSILON);
    }

    #[test]
    fn test_remove_function() {
        let db = Connection::open_in_memory().unwrap();
        db.create_scalar_function(
            "half",
            1,
            FunctionFlags::SQLITE_UTF8 | FunctionFlags::SQLITE_DETERMINISTIC,
            half,
        )
        .unwrap();
        let result: Result<f64> = db.query_row("SELECT half(6)", NO_PARAMS, |r| r.get(0));
        assert!((3f64 - result.unwrap()).abs() < EPSILON);

        db.remove_function("half", 1).unwrap();
        let result: Result<f64> = db.query_row("SELECT half(6)", NO_PARAMS, |r| r.get(0));
        assert!(result.is_err());
    }

    // This implementation of a regexp scalar function uses SQLite's auxilliary data
    // (https://www.sqlite.org/c3ref/get_auxdata.html) to avoid recompiling the regular
    // expression multiple times within one query.
    fn regexp_with_auxilliary(ctx: &Context<'_>) -> Result<bool> {
        assert_eq!(ctx.len(), 2, "called with unexpected number of arguments");
        type BoxError = Box<dyn std::error::Error + Send + Sync + 'static>;
        let regexp: std::sync::Arc<Regex> = ctx
            .get_or_create_aux(0, |vr| -> Result<_, BoxError> {
                Ok(Regex::new(vr.as_str()?)?)
            })?;

        let is_match = {
            let text = ctx
                .get_raw(1)
                .as_str()
                .map_err(|e| Error::UserFunctionError(e.into()))?;

            regexp.is_match(text)
        };

        Ok(is_match)
    }

    #[test]
    fn test_function_regexp_with_auxilliary() {
        let db = Connection::open_in_memory().unwrap();
        db.execute_batch(
            "BEGIN;
             CREATE TABLE foo (x string);
             INSERT INTO foo VALUES ('lisa');
             INSERT INTO foo VALUES ('lXsi');
             INSERT INTO foo VALUES ('lisX');
             END;",
        )
        .unwrap();
        db.create_scalar_function(
            "regexp",
            2,
            FunctionFlags::SQLITE_UTF8 | FunctionFlags::SQLITE_DETERMINISTIC,
            regexp_with_auxilliary,
        )
        .unwrap();

        let result: Result<bool> =
            db.query_row("SELECT regexp('l.s[aeiouy]', 'lisa')", NO_PARAMS, |r| {
                r.get(0)
            });

        assert_eq!(true, result.unwrap());

        let result: Result<i64> = db.query_row(
            "SELECT COUNT(*) FROM foo WHERE regexp('l.s[aeiouy]', x) == 1",
            NO_PARAMS,
            |r| r.get(0),
        );

        assert_eq!(2, result.unwrap());
    }

    #[test]
    fn test_varargs_function() {
        let db = Connection::open_in_memory().unwrap();
        db.create_scalar_function(
            "my_concat",
            -1,
            FunctionFlags::SQLITE_UTF8 | FunctionFlags::SQLITE_DETERMINISTIC,
            |ctx| {
                let mut ret = String::new();

                for idx in 0..ctx.len() {
                    let s = ctx.get::<String>(idx)?;
                    ret.push_str(&s);
                }

                Ok(ret)
            },
        )
        .unwrap();

        for &(expected, query) in &[
            ("", "SELECT my_concat()"),
            ("onetwo", "SELECT my_concat('one', 'two')"),
            ("abc", "SELECT my_concat('a', 'b', 'c')"),
        ] {
            let result: String = db.query_row(query, NO_PARAMS, |r| r.get(0)).unwrap();
            assert_eq!(expected, result);
        }
    }

    #[test]
    fn test_get_aux_type_checking() {
        let db = Connection::open_in_memory().unwrap();
        db.create_scalar_function("example", 2, FunctionFlags::default(), |ctx| {
            if !ctx.get::<bool>(1)? {
                ctx.set_aux::<i64>(0, 100)?;
            } else {
                assert_eq!(ctx.get_aux::<String>(0), Err(Error::GetAuxWrongType));
                assert_eq!(*ctx.get_aux::<i64>(0).unwrap().unwrap(), 100);
            }
            Ok(true)
        })
        .unwrap();

        let res: bool = db
            .query_row(
                "SELECT example(0, i) FROM (SELECT 0 as i UNION SELECT 1)",
                NO_PARAMS,
                |r| r.get(0),
            )
            .unwrap();
        // Doesn't actually matter, we'll assert in the function if there's a problem.
        assert!(res);
    }

    struct Sum;
    struct Count;

    impl Aggregate<i64, Option<i64>> for Sum {
        fn init(&self) -> i64 {
            0
        }

        fn step(&self, ctx: &mut Context<'_>, sum: &mut i64) -> Result<()> {
            *sum += ctx.get::<i64>(0)?;
            Ok(())
        }

        fn finalize(&self, sum: Option<i64>) -> Result<Option<i64>> {
            Ok(sum)
        }
    }

    impl Aggregate<i64, i64> for Count {
        fn init(&self) -> i64 {
            0
        }

        fn step(&self, _ctx: &mut Context<'_>, sum: &mut i64) -> Result<()> {
            *sum += 1;
            Ok(())
        }

        fn finalize(&self, sum: Option<i64>) -> Result<i64> {
            Ok(sum.unwrap_or(0))
        }
    }

    #[test]
    fn test_sum() {
        let db = Connection::open_in_memory().unwrap();
        db.create_aggregate_function(
            "my_sum",
            1,
            FunctionFlags::SQLITE_UTF8 | FunctionFlags::SQLITE_DETERMINISTIC,
            Sum,
        )
        .unwrap();

        // sum should return NULL when given no columns (contrast with count below)
        let no_result = "SELECT my_sum(i) FROM (SELECT 2 AS i WHERE 1 <> 1)";
        let result: Option<i64> = db.query_row(no_result, NO_PARAMS, |r| r.get(0)).unwrap();
        assert!(result.is_none());

        let single_sum = "SELECT my_sum(i) FROM (SELECT 2 AS i UNION ALL SELECT 2)";
        let result: i64 = db.query_row(single_sum, NO_PARAMS, |r| r.get(0)).unwrap();
        assert_eq!(4, result);

        let dual_sum = "SELECT my_sum(i), my_sum(j) FROM (SELECT 2 AS i, 1 AS j UNION ALL SELECT \
                        2, 1)";
        let result: (i64, i64) = db
            .query_row(dual_sum, NO_PARAMS, |r| Ok((r.get(0)?, r.get(1)?)))
            .unwrap();
        assert_eq!((4, 2), result);
    }

    #[test]
    fn test_count() {
        let db = Connection::open_in_memory().unwrap();
        db.create_aggregate_function(
            "my_count",
            -1,
            FunctionFlags::SQLITE_UTF8 | FunctionFlags::SQLITE_DETERMINISTIC,
            Count,
        )
        .unwrap();

        // count should return 0 when given no columns (contrast with sum above)
        let no_result = "SELECT my_count(i) FROM (SELECT 2 AS i WHERE 1 <> 1)";
        let result: i64 = db.query_row(no_result, NO_PARAMS, |r| r.get(0)).unwrap();
        assert_eq!(result, 0);

        let single_sum = "SELECT my_count(i) FROM (SELECT 2 AS i UNION ALL SELECT 2)";
        let result: i64 = db.query_row(single_sum, NO_PARAMS, |r| r.get(0)).unwrap();
        assert_eq!(2, result);
    }

    #[cfg(feature = "window")]
    impl WindowAggregate<i64, Option<i64>> for Sum {
        fn inverse(&self, ctx: &mut Context<'_>, sum: &mut i64) -> Result<()> {
            *sum -= ctx.get::<i64>(0)?;
            Ok(())
        }

        fn value(&self, sum: Option<&i64>) -> Result<Option<i64>> {
            Ok(sum.copied())
        }
    }

    #[test]
    #[cfg(feature = "window")]
    fn test_window() {
        use fallible_iterator::FallibleIterator;

        let db = Connection::open_in_memory().unwrap();
        db.create_window_function(
            "sumint",
            1,
            FunctionFlags::SQLITE_UTF8 | FunctionFlags::SQLITE_DETERMINISTIC,
            Sum,
        )
        .unwrap();
        db.execute_batch(
            "CREATE TABLE t3(x, y);
             INSERT INTO t3 VALUES('a', 4),
                     ('b', 5),
                     ('c', 3),
                     ('d', 8),
                     ('e', 1);",
        )
        .unwrap();

        let mut stmt = db
            .prepare(
                "SELECT x, sumint(y) OVER (
                   ORDER BY x ROWS BETWEEN 1 PRECEDING AND 1 FOLLOWING
                 ) AS sum_y
                 FROM t3 ORDER BY x;",
            )
            .unwrap();

        let results: Vec<(String, i64)> = stmt
            .query(NO_PARAMS)
            .unwrap()
            .map(|row| Ok((row.get("x")?, row.get("sum_y")?)))
            .collect()
            .unwrap();
        let expected = vec![
            ("a".to_owned(), 9),
            ("b".to_owned(), 12),
            ("c".to_owned(), 16),
            ("d".to_owned(), 12),
            ("e".to_owned(), 9),
        ];
        assert_eq!(expected, results);
    }
}<|MERGE_RESOLUTION|>--- conflicted
+++ resolved
@@ -280,13 +280,9 @@
         const SQLITE_UTF16BE  = ffi::SQLITE_UTF16BE;
         /// Specifies UTF-16 using native byte order as the text encoding this SQL function prefers for its parameters.
         const SQLITE_UTF16    = ffi::SQLITE_UTF16;
-<<<<<<< HEAD
-        const SQLITE_DETERMINISTIC = 0x0000_0000_0800; // 3.8.3
-=======
         /// Means that the function always gives the same output when the input parameters are the same.
         const SQLITE_DETERMINISTIC = ffi::SQLITE_DETERMINISTIC;
         /// Means that the function may only be invoked from top-level SQL.
->>>>>>> 1c9e381a
         const SQLITE_DIRECTONLY    = 0x0000_0008_0000; // 3.30.0
         /// Indicates to SQLite that a function may call `sqlite3_value_subtype()` to inspect the sub-types of its arguments.
         const SQLITE_SUBTYPE       = 0x0000_0010_0000; // 3.30.0
