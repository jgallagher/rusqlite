//! `ToSql` and `FromSql` implementation for JSON `Value`.
extern crate serde_json;

use self::serde_json::Value;

use ::Result;
use types::{FromSql, FromSqlError, FromSqlResult, ToSql, ToSqlOutput, ValueRef};

/// Serialize JSON `Value` to text.
impl ToSql for Value {
    fn to_sql(&self) -> Result<ToSqlOutput> {
        Ok(ToSqlOutput::from(serde_json::to_string(self).unwrap()))
    }
}

/// Deserialize text/blob to JSON `Value`.
impl FromSql for Value {
    fn column_result(value: ValueRef) -> FromSqlResult<Self> {
        match value {
                ValueRef::Text(ref s) => serde_json::from_str(s),
                ValueRef::Blob(ref b) => serde_json::from_slice(b),
<<<<<<< HEAD
                _ => return Err(Error::InvalidColumnType),
            }
            .map_err(|err| Error::FromSqlConversionFailure(Box::new(err)))
=======
                _ => return Err(FromSqlError::InvalidType),
            }
            .map_err(|err| FromSqlError::Other(Box::new(err)))
>>>>>>> 914023ce
    }
}

#[cfg(test)]
mod test {
    use Connection;
    use super::serde_json;

    fn checked_memory_handle() -> Connection {
        let db = Connection::open_in_memory().unwrap();
        db.execute_batch("CREATE TABLE foo (t TEXT, b BLOB)").unwrap();
        db
    }

    #[test]
    fn test_json_value() {
        let db = checked_memory_handle();

        let json = r#"{"foo": 13, "bar": "baz"}"#;
        let data: serde_json::Value = serde_json::from_str(json).unwrap();
        db.execute("INSERT INTO foo (t, b) VALUES (?, ?)",
                     &[&data, &json.as_bytes()])
            .unwrap();

        let t: serde_json::Value = db.query_row("SELECT t FROM foo", &[], |r| r.get(0)).unwrap();
        assert_eq!(data, t);
        let b: serde_json::Value = db.query_row("SELECT b FROM foo", &[], |r| r.get(0)).unwrap();
        assert_eq!(data, b);
    }
}<|MERGE_RESOLUTION|>--- conflicted
+++ resolved
@@ -19,15 +19,9 @@
         match value {
                 ValueRef::Text(ref s) => serde_json::from_str(s),
                 ValueRef::Blob(ref b) => serde_json::from_slice(b),
-<<<<<<< HEAD
-                _ => return Err(Error::InvalidColumnType),
-            }
-            .map_err(|err| Error::FromSqlConversionFailure(Box::new(err)))
-=======
                 _ => return Err(FromSqlError::InvalidType),
             }
             .map_err(|err| FromSqlError::Other(Box::new(err)))
->>>>>>> 914023ce
     }
 }
 
