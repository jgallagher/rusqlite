--- conflicted
+++ resolved
@@ -1,10 +1,7 @@
 use super::{Null, Value, ValueRef};
-<<<<<<< HEAD
+use std::borrow::Cow;
 #[cfg(feature = "array")]
 use vtab::array::Array;
-=======
-use std::borrow::Cow;
->>>>>>> 557af762
 use Result;
 
 /// `ToSqlOutput` represents the possible output types for implementors of the `ToSql` trait.
@@ -21,7 +18,7 @@
     ZeroBlob(i32),
 
     #[cfg(feature = "array")]
-    Array(Array)
+    Array(Array),
 }
 
 // Generically allow any type that can be converted into a ValueRef
@@ -69,13 +66,9 @@
 
             #[cfg(feature = "blob")]
             ToSqlOutput::ZeroBlob(i) => ToSqlOutput::ZeroBlob(i),
-<<<<<<< HEAD
-               #[cfg(feature = "array")]
+            #[cfg(feature = "array")]
             ToSqlOutput::Array(ref a) => ToSqlOutput::Array(a.clone()),
-           })
-=======
         })
->>>>>>> 557af762
     }
 }
 
