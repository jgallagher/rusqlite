use std::env;
use std::path::Path;

fn main() {
    let out_dir = env::var("OUT_DIR").unwrap();
    let out_path = Path::new(&out_dir).join("bindgen.rs");
    if cfg!(feature = "in_gecko") {
        // When inside mozilla-central, we are included into the build with
        // sqlite3.o directly, so we don't want to provide any linker arguments.
        std::fs::copy("sqlite3/bindgen_bundled_version.rs", out_path)
            .expect("Could not copy bindings to output directory");
        return;
    }
    if cfg!(feature = "sqlcipher") {
        if cfg!(any(
            feature = "bundled",
            all(windows, feature = "bundled-windows")
        )) {
            println!(
                "cargo:warning=Builds with bundled SQLCipher are not supported. Searching for SQLCipher to link against. \
                 This can lead to issues if your version of SQLCipher is not up to date!");
        }
        build_linked::main(&out_dir, &out_path)
    } else if cfg!(feature = "loadable_extension") {
        build_loadable_extension::main(&out_dir, &out_path)
    } else {
        // This can't be `cfg!` without always requiring our `mod build_bundled` (and
        // thus `cc`)
        #[cfg(any(feature = "bundled", all(windows, feature = "bundled-windows")))]
        {
            build_bundled::main(&out_dir, &out_path)
        }
        #[cfg(not(any(feature = "bundled", all(windows, feature = "bundled-windows"))))]
        {
            build_linked::main(&out_dir, &out_path)
        }
    }
}

#[cfg(any(feature = "bundled", all(windows, feature = "bundled-windows")))]
mod build_bundled {
    use std::env;
    use std::path::Path;

    pub fn main(out_dir: &str, out_path: &Path) {
        if cfg!(feature = "sqlcipher") {
            // This is just a sanity check, the top level `main` should ensure this.
            panic!("Builds with bundled SQLCipher are not supported");
        }

        use super::{bindings, header_file, HeaderLocation};
        let header = HeaderLocation::FromPath(format!("sqlite3/{}", header_file()));
        bindings::write_to_out_dir(header, out_path);

        let mut cfg = cc::Build::new();
        cfg.file("sqlite3/sqlite3.c")
            .flag("-DSQLITE_CORE")
            .flag("-DSQLITE_DEFAULT_FOREIGN_KEYS=1")
            .flag("-DSQLITE_ENABLE_API_ARMOR")
            .flag("-DSQLITE_ENABLE_COLUMN_METADATA")
            .flag("-DSQLITE_ENABLE_DBSTAT_VTAB")
            .flag("-DSQLITE_ENABLE_FTS3")
            .flag("-DSQLITE_ENABLE_FTS3_PARENTHESIS")
            .flag("-DSQLITE_ENABLE_FTS5")
            .flag("-DSQLITE_ENABLE_JSON1")
            .flag("-DSQLITE_ENABLE_LOAD_EXTENSION=1")
            .flag("-DSQLITE_ENABLE_MEMORY_MANAGEMENT")
            .flag("-DSQLITE_ENABLE_RTREE")
            .flag("-DSQLITE_ENABLE_STAT2")
            .flag("-DSQLITE_ENABLE_STAT4")
            .flag("-DSQLITE_SOUNDEX")
            .flag("-DSQLITE_THREADSAFE=1")
            .flag("-DSQLITE_USE_URI")
            .flag("-DHAVE_USLEEP=1")
            .warnings(false);

        if cfg!(feature = "with-asan") {
            cfg.flag("-fsanitize=address");
        }

        // Older versions of visual studio don't support c99 (including isnan), which
        // causes a build failure when the linker fails to find the `isnan`
        // function. `sqlite` provides its own implmentation, using the fact
        // that x != x when x is NaN.
        //
        // There may be other platforms that don't support `isnan`, they should be
        // tested for here.
        if cfg!(target_env = "msvc") {
            use cc::windows_registry::{find_vs_version, VsVers};
            let vs_has_nan = match find_vs_version() {
                Ok(ver) => ver != VsVers::Vs12,
                Err(_msg) => false,
            };
            if vs_has_nan {
                cfg.flag("-DSQLITE_HAVE_ISNAN");
            }
        } else {
            cfg.flag("-DSQLITE_HAVE_ISNAN");
        }
        if cfg!(not(target_os = "windows")) {
            cfg.flag("-DHAVE_LOCALTIME_R");
        }
        if cfg!(feature = "unlock_notify") {
            cfg.flag("-DSQLITE_ENABLE_UNLOCK_NOTIFY");
        }
        if cfg!(feature = "preupdate_hook") {
            cfg.flag("-DSQLITE_ENABLE_PREUPDATE_HOOK");
        }
        if cfg!(feature = "session") {
            cfg.flag("-DSQLITE_ENABLE_SESSION");
        }

        if let Ok(limit) = env::var("SQLITE_MAX_VARIABLE_NUMBER") {
            cfg.flag(&format!("-DSQLITE_MAX_VARIABLE_NUMBER={}", limit));
        }
        println!("cargo:rerun-if-env-changed=SQLITE_MAX_VARIABLE_NUMBER");

        if let Ok(limit) = env::var("SQLITE_MAX_EXPR_DEPTH") {
            cfg.flag(&format!("-DSQLITE_MAX_EXPR_DEPTH={}", limit));
        }
        println!("cargo:rerun-if-env-changed=SQLITE_MAX_EXPR_DEPTH");

        cfg.compile("libsqlite3.a");

        println!("cargo:lib_dir={}", out_dir);
    }
}

fn env_prefix() -> &'static str {
    if cfg!(feature = "sqlcipher") {
        "SQLCIPHER"
    } else {
        "SQLITE3"
    }
}

fn header_file() -> &'static str {
    if cfg!(feature = "loadable_extension") {
        "sqlite3ext.h"
    } else {
        "sqlite3.h"
    }
}

fn wrapper_file() -> &'static str {
    if cfg!(feature = "loadable_extension") {
        "wrapper-ext.h"
    } else {
        "wrapper.h"
    }
}

pub enum HeaderLocation {
    FromEnvironment,
    Wrapper,
    FromPath(String),
}

impl From<HeaderLocation> for String {
    fn from(header: HeaderLocation) -> String {
        match header {
            HeaderLocation::FromEnvironment => {
                let prefix = env_prefix();
                let mut header = env::var(format!("{}_INCLUDE_DIR", prefix)).unwrap_or_else(|_| {
                    panic!(
                        "{}_INCLUDE_DIR must be set if {}_LIB_DIR is set",
                        prefix, prefix
                    )
                });
                header.push_str("/");
                header.push_str(header_file());
                header
            }
            HeaderLocation::Wrapper => wrapper_file().into(),
            HeaderLocation::FromPath(path) => path,
        }
    }
}

mod build_linked {
    use super::{bindings, env_prefix, header_file, HeaderLocation};
    use std::env;
    use std::path::Path;

    pub fn main(_out_dir: &str, out_path: &Path) {
        let header = find_sqlite();
        bindings::write_to_out_dir(header, out_path);
    }

    fn find_link_mode() -> &'static str {
        // If the user specifies SQLITE_STATIC (or SQLCIPHER_STATIC), do static
        // linking, unless it's explicitly set to 0.
        match &env::var(format!("{}_STATIC", env_prefix())) {
            Ok(v) if v != "0" => "static",
            _ => "dylib",
        }
    }
    // Prints the necessary cargo link commands and returns the path to the header.
    fn find_sqlite() -> HeaderLocation {
        let link_lib = link_lib();

        println!("cargo:rerun-if-env-changed={}_INCLUDE_DIR", env_prefix());
        println!("cargo:rerun-if-env-changed={}_LIB_DIR", env_prefix());
        println!("cargo:rerun-if-env-changed={}_STATIC", env_prefix());
        if cfg!(all(feature = "vcpkg", target_env = "msvc")) {
            println!("cargo:rerun-if-env-changed=VCPKGRS_DYNAMIC");
        }

        // dependents can access `DEP_SQLITE3_LINK_TARGET` (`sqlite3` being the
        // `links=` value in our Cargo.toml) to get this value. This might be
        // useful if you need to ensure whatever crypto library sqlcipher relies
        // on is available, for example.
        println!("cargo:link-target={}", link_lib);

        // Allow users to specify where to find SQLite.
        if let Ok(dir) = env::var(format!("{}_LIB_DIR", env_prefix())) {
            // Try to use pkg-config to determine link commands
            let pkgconfig_path = Path::new(&dir).join("pkgconfig");
            env::set_var("PKG_CONFIG_PATH", pkgconfig_path);
            if pkg_config::Config::new().probe(link_lib).is_err() {
                // Otherwise just emit the bare minimum link commands.
                println!("cargo:rustc-link-lib={}={}", find_link_mode(), link_lib);
                println!("cargo:rustc-link-search={}", dir);
            }
            return HeaderLocation::FromEnvironment;
        }

        if let Some(header) = try_vcpkg() {
            return header;
        }

        // See if pkg-config can do everything for us.
        match pkg_config::Config::new()
            .print_system_libs(false)
            .probe(link_lib)
        {
            Ok(mut lib) => {
                if let Some(mut header) = lib.include_paths.pop() {
                    header.push(header_file());
                    HeaderLocation::FromPath(header.to_string_lossy().into())
                } else {
                    HeaderLocation::Wrapper
                }
            }
            Err(_) => {
                // No env var set and pkg-config couldn't help; just output the link-lib
                // request and hope that the library exists on the system paths. We used to
                // output /usr/lib explicitly, but that can introduce other linking problems;
                // see https://github.com/rusqlite/rusqlite/issues/207.
                println!("cargo:rustc-link-lib={}={}", find_link_mode(), link_lib);
                HeaderLocation::Wrapper
            }
        }
    }

    #[cfg(all(feature = "vcpkg", target_env = "msvc"))]
    fn try_vcpkg() -> Option<HeaderLocation> {
        // See if vcpkg can find it.
        if let Ok(mut lib) = vcpkg::Config::new().probe(link_lib()) {
            if let Some(mut header) = lib.include_paths.pop() {
                header.push(header_file());
                return Some(HeaderLocation::FromPath(header.to_string_lossy().into()));
            }
        }
        None
    }

    #[cfg(not(all(feature = "vcpkg", target_env = "msvc")))]
    fn try_vcpkg() -> Option<HeaderLocation> {
        None
    }

    fn link_lib() -> &'static str {
        if cfg!(feature = "sqlcipher") {
            "sqlcipher"
        } else {
            "sqlite3"
        }
    }
}

mod build_loadable_extension {
    use super::{bindings, env_prefix, header_file, HeaderLocation};
    use std::env;
    use std::path::Path;

    pub fn main(_out_dir: &str, out_path: &Path) {
        let header = find_sqlite();
        bindings::write_to_out_dir(header, out_path);
    }

    // Prints the necessary cargo link commands and returns the path to the header.
    fn find_sqlite() -> HeaderLocation {
        let link_lib = "sqlite3";
        println!("cargo:rerun-if-env-changed={}_INCLUDE_DIR", env_prefix());
        println!("cargo:rerun-if-env-changed={}_LIB_DIR", env_prefix());
        println!("cargo:rerun-if-env-changed={}_STATIC", env_prefix());
        if cfg!(all(feature = "vcpkg", target_env = "msvc")) {
            println!("cargo:rerun-if-env-changed=VCPKGRS_DYNAMIC");
        }
        // Allow users to specify where to find SQLite.
        if let Ok(dir) = env::var(format!("{}_LIB_DIR", env_prefix())) {
            // Try to use pkg-config to determine link commands
            let pkgconfig_path = Path::new(&dir).join("pkgconfig");
            env::set_var("PKG_CONFIG_PATH", pkgconfig_path);
            return HeaderLocation::FromEnvironment;
        }

        if let Some(header) = try_vcpkg() {
            return header;
        }

        // See if pkg-config can do everything for us.
        match pkg_config::Config::new()
            .print_system_libs(false)
            .probe(link_lib)
        {
            Ok(mut lib) => {
                if let Some(mut header) = lib.include_paths.pop() {
                    header.push(header_file());
                    HeaderLocation::FromPath(header.to_string_lossy().into())
                } else {
                    HeaderLocation::Wrapper
                }
            }
            Err(_) => HeaderLocation::Wrapper,
        }
    }

    #[cfg(all(feature = "vcpkg", target_env = "msvc"))]
    fn try_vcpkg() -> Option<HeaderLocation> {
        let link_lib = "sqlite3";
        // See if vcpkg can find it.
        if let Ok(mut lib) = vcpkg::Config::new().probe(link_lib) {
            if let Some(mut header) = lib.include_paths.pop() {
                header.push(header_file());
                return Some(HeaderLocation::FromPath(header.to_string_lossy().into()));
            }
        }
        None
    }

    #[cfg(not(all(feature = "vcpkg", target_env = "msvc")))]
    fn try_vcpkg() -> Option<HeaderLocation> {
        None
    }
}

#[cfg(not(feature = "buildtime_bindgen"))]
mod bindings {
    use super::HeaderLocation;

    use std::fs;
    use std::path::Path;

    static PREBUILT_BINDGEN_PATHS: &[&str] = &[
        "bindgen-bindings/bindgen_3.6.8",
        #[cfg(feature = "min_sqlite_version_3_7_16")]
        "bindgen-bindings/bindgen_3.7.16",
        #[cfg(any(
            feature = "bundled_bindings",
            feature = "bundled",
            all(windows, feature = "bundled-windows")
        ))]
        "sqlite3/bindgen_bundled_version",
    ];

    pub fn write_to_out_dir(_header: HeaderLocation, out_path: &Path) {
        let in_path = format!(
            "{}{}.rs",
            PREBUILT_BINDGEN_PATHS[PREBUILT_BINDGEN_PATHS.len() - 1],
            prebuilt_bindgen_ext()
        );
        fs::copy(in_path.to_owned(), out_path).unwrap_or_else(|_| {
            panic!(
                "Could not copy bindings to output directory from {}",
                in_path
            )
        });
    }

    fn prebuilt_bindgen_ext() -> &'static str {
        if cfg!(feature = "loadable_extension") {
            "-ext"
        } else {
            ""
        }
    }
}

#[cfg(feature = "buildtime_bindgen")]
mod bindings {
    use super::HeaderLocation;
    use bindgen::callbacks::{IntKind, ParseCallbacks};

    use std::fs::OpenOptions;
    use std::io::Write;
    use std::path::Path;

    #[derive(Debug)]
    struct SqliteTypeChooser;

    impl ParseCallbacks for SqliteTypeChooser {
        fn int_macro(&self, _name: &str, value: i64) -> Option<IntKind> {
            if value >= i32::min_value() as i64 && value <= i32::max_value() as i64 {
                Some(IntKind::I32)
            } else {
                None
            }
        }
    }

    // Are we generating the bundled bindings? Used to avoid emitting things
    // that would be problematic in bundled builds. This env var is set by
    // `upgrade.sh`.
    fn generating_bundled_bindings() -> bool {
        // Hacky way to know if we're generating the bundled bindings
        println!("cargo:rerun-if-env-changed=LIBSQLITE3_SYS_BUNDLING");
        match std::env::var("LIBSQLITE3_SYS_BUNDLING") {
            Ok(v) if v != "0" => true,
            _ => false,
        }
    }

    pub fn write_to_out_dir(header: HeaderLocation, out_path: &Path) {
        let header: String = header.into();
        let mut output = Vec::new();
        let mut bindings = bindgen::builder()
            .header(header.clone())
            .parse_callbacks(Box::new(SqliteTypeChooser))
            .rustfmt_bindings(true);

        if cfg!(feature = "unlock_notify") {
            bindings = bindings.clang_arg("-DSQLITE_ENABLE_UNLOCK_NOTIFY");
        }
        if cfg!(feature = "preupdate_hook") {
            bindings = bindings.clang_arg("-DSQLITE_ENABLE_PREUPDATE_HOOK");
        }
        if cfg!(feature = "session") {
            bindings = bindings.clang_arg("-DSQLITE_ENABLE_SESSION");
        }

<<<<<<< HEAD
        // rust-bindgen does not handle CPP macros that alias functions, so
        // when using sqlite3ext.h to support loadable extensions, the macros
        // that attempt to redefine sqlite3 API routines to be redirected through
        // the global sqlite3_api instance of the sqlite3_api_routines structure
        // do not result in any code production.
        //
        // Before defining wrappers to take their place, we need to blacklist
        // all sqlite3 API functions since none of their symbols will be
        // available directly when being loaded as an extension.
        #[cfg(feature = "loadable_extension")]
        {
            // some api functions do not have an implementation in sqlite3_api_routines
            // (for example: sqlite3_config, sqlite3_initialize, sqlite3_interrupt, ...).
            // while this isn't a problem for shared libraries (unless we actually try to
            // call them, it is better to blacklist them all so that the build will fail
            // if an attempt is made to call an extern function that we know won't exist
            // and to avoid undefined symbol issues when linking the loadable extension
            // rust code with other (e.g. non-rust) code
            bindings = bindings.blacklist_function(".*");
=======
        // When cross compiling unless effort is taken to fix the issue, bindgen
        // will find the wrong headers. There's only one header included by the
        // amalgamated `sqlite.h`: `stdarg.h`.
        //
        // Thankfully, there's almost no case where rust code needs to use
        // functions taking `va_list` (It's nearly impossible to get a `va_list`
        // in Rust unless you get passed it by C code for some reason).
        //
        // Arguably, we should never be including these, but we include them for
        // the cases where they aren't totally broken...
        let target_arch = std::env::var("TARGET").unwrap();
        let host_arch = std::env::var("HOST").unwrap();
        let is_cross_compiling = target_arch != host_arch;

        // Note that when generating the bundled file, we're essentially always
        // cross compiling.
        if generating_bundled_bindings() || is_cross_compiling {
            // Get rid of va_list, as it's not
            bindings = bindings
                .blacklist_function("sqlite3_vmprintf")
                .blacklist_function("sqlite3_vsnprintf")
                .blacklist_function("sqlite3_str_vappendf")
                .blacklist_type("va_list")
                .blacklist_type("__builtin_va_list")
                .blacklist_type("__gnuc_va_list")
                .blacklist_type("__va_list_tag")
                .blacklist_item("__GNUC_VA_LIST");
>>>>>>> 1c9e381a
        }

        bindings
            .generate()
            .unwrap_or_else(|_| panic!("could not run bindgen on header {}", header))
            .write(Box::new(&mut output))
            .expect("could not write output of bindgen");
        let mut output = String::from_utf8(output).expect("bindgen output was not UTF-8?!");

        // Get the list of API functions supported by sqlite3_api_routines,
        // set the corresponding sqlite3 api routine to be blacklisted in the
        // final bindgen run, and add wrappers for each of the API functions to
        // dispatch the API call through a sqlite3_api global, which is defined
        // outside the generated bindings in lib.rs, either as a built-in static
        // or an extern symbol in the case of loadable_extension_embedded (i.e.
        // when the rust code will be a part of an extension but not implement
        // the extension entrypoint itself).
        #[cfg(feature = "loadable_extension")]
        {
            let api_routines_struct_name = "sqlite3_api_routines".to_owned();

            let api_routines_struct = match get_struct_by_name(&output, &api_routines_struct_name) {
                Some(s) => s,
                None => {
                    panic!(
                        "Failed to find struct {} in early bindgen output",
                        api_routines_struct_name
                    );
                }
            };

            #[cfg(feature = "loadable_extension")]
            {
                output.push_str(
                    r#"

// sqlite3_api is defined in lib.rs as either a static or an extern when compiled as a loadable_extension
#[cfg(feature = "loadable_extension")]
use crate::sqlite3_api;

"#,
                );
            }

            output.push_str(
                r"
// sqlite3 API wrappers to support loadable extensions (Note: these were generated from build.rs - not by rust-bindgen)

");

            // create wrapper for each field in api routines struct
            for field in &api_routines_struct.fields {
                let ident = match &field.ident {
                    Some(ident) => ident,
                    None => {
                        panic!("Unexpected anonymous field in sqlite");
                    }
                };
                let field_type = &field.ty;

                // construct global sqlite api function identifier from field identifier
                let api_fn_name = format!("sqlite3_{}", ident);

                // generate wrapper function and push it to output string
                let wrapper = generate_wrapper(ident, field_type, &api_fn_name);
                output.push_str(&wrapper);
            }

            output.push_str("\n");
        }

        let mut file = OpenOptions::new()
            .write(true)
            .truncate(true)
            .create(true)
            .open(out_path)
            .unwrap_or_else(|_| panic!("Could not write to {:?}", out_path));

        file.write_all(output.as_bytes())
            .unwrap_or_else(|_| panic!("Could not write to {:?}", out_path));
    }

    #[cfg(feature = "loadable_extension")]
    fn get_struct_by_name(bindgen_sources: &str, name: &str) -> Option<syn::ItemStruct> {
        let file = syn::parse_file(&bindgen_sources).expect("unable to parse early bindgen output");

        for item in &file.items {
            if let syn::Item::Struct(s) = item {
                if s.ident == name {
                    return Some(s.to_owned());
                }
            }
        }
        None
    }

    #[cfg(feature = "loadable_extension")]
    fn bare_fn_from_type_path(t: &syn::Type) -> syn::TypeBareFn {
        let path = match t {
            syn::Type::Path(tp) => &tp.path,
            _ => {
                panic!("type was not a type path");
            }
        };

        let mut path_args: Option<syn::PathArguments> = None;
        for segment in &path.segments {
            if segment.arguments.is_empty() {
                continue;
            }
            path_args = Some(segment.arguments.to_owned());
            break;
        }
        match path_args {
            Some(syn::PathArguments::AngleBracketed(p)) => {
                for gen_arg in p.args {
                    match gen_arg {
                        syn::GenericArgument::Type(syn::Type::BareFn(bf)) => {
                            return bf;
                        }
                        _ => {
                            panic!("parsed type was not a bare function as expected");
                        }
                    };
                }
            }
            _ => {
                panic!("parsed path args were not angle bracketed as expected");
            }
        };
        panic!("unexpected failure to parse bare function");
    }

    #[cfg(feature = "loadable_extension")]
    fn generate_wrapper(
        field_ident: &syn::Ident,
        syn_type: &syn::Type,
        api_fn_name: &str,
    ) -> String {
        use quote::quote;
        use syn::Token;

        let field_name = field_ident.to_string();
        let api_fn_ident = syn::Ident::new(&api_fn_name, field_ident.span());

        // add wrapper macro invocation to be appended to the generated bindings
        let bare_fn = bare_fn_from_type_path(syn_type);
        let api_fn_output = &bare_fn.output;

        // prepare inputs
        let mut api_fn_inputs = bare_fn.inputs.clone();

        // handle variadic api functions
        if bare_fn.variadic.is_some() {
            // until rust c_variadic support exists, we can't
            // transparently wrap variadic api functions.
            // generate specific set of args in place of
            // variadic for each function we care about.
            let var_arg_types: Vec<Option<syn::Type>> = match api_fn_name {
                "sqlite3_db_config" => {
                    let mut_int_type: syn::TypeReference = syn::parse2(quote!(&mut i32))
                        .expect("failed to parse mutable integer reference");
                    vec![None, Some(syn::Type::Reference(mut_int_type))]
                }
                _ => vec![None],
            };

            for (index, var_arg_type) in var_arg_types.iter().enumerate() {
                let mut input = api_fn_inputs[api_fn_inputs.len() - 1].clone();
                let input_ident =
                    syn::Ident::new(&format!("vararg{}", index + 1), field_ident.span());
                let colon = Token![:](field_ident.span());
                input.name = Some((input_ident, colon));
                if let Some(t) = var_arg_type.to_owned() {
                    input.ty = t;
                }
                api_fn_inputs.push(input);
            }
        }

        // get identifiers for each of the inputs to use in the api call
        let api_fn_input_idents: Vec<syn::Ident> = (&api_fn_inputs)
            .into_iter()
            .map(|input| match &input.name {
                Some((ident, _)) => ident.to_owned(),
                _ => {
                    panic!("Input has no name {:#?}", input);
                }
            })
            .collect();

        // generate wrapper and return it as a string
        let wrapper_tokens = quote! {
            pub unsafe fn #api_fn_ident(#api_fn_inputs) #api_fn_output {
                if sqlite3_api.is_null() {
                    panic!("sqlite3_api is null");
                }
                ((*sqlite3_api).#field_ident
                    .expect(stringify!("sqlite3_api contains null pointer for ", #field_name, " function")))(
                        #(#api_fn_input_idents),*
                )
            }
        };
        return format!("{}\n\n", wrapper_tokens.to_string());
    }
}<|MERGE_RESOLUTION|>--- conflicted
+++ resolved
@@ -440,7 +440,35 @@
             bindings = bindings.clang_arg("-DSQLITE_ENABLE_SESSION");
         }
 
-<<<<<<< HEAD
+        // When cross compiling unless effort is taken to fix the issue, bindgen
+        // will find the wrong headers. There's only one header included by the
+        // amalgamated `sqlite.h`: `stdarg.h`.
+        //
+        // Thankfully, there's almost no case where rust code needs to use
+        // functions taking `va_list` (It's nearly impossible to get a `va_list`
+        // in Rust unless you get passed it by C code for some reason).
+        //
+        // Arguably, we should never be including these, but we include them for
+        // the cases where they aren't totally broken...
+        let target_arch = std::env::var("TARGET").unwrap();
+        let host_arch = std::env::var("HOST").unwrap();
+        let is_cross_compiling = target_arch != host_arch;
+
+        // Note that when generating the bundled file, we're essentially always
+        // cross compiling.
+        if generating_bundled_bindings() || is_cross_compiling {
+            // Get rid of va_list, as it's not
+            bindings = bindings
+                .blacklist_function("sqlite3_vmprintf")
+                .blacklist_function("sqlite3_vsnprintf")
+                .blacklist_function("sqlite3_str_vappendf")
+                .blacklist_type("va_list")
+                .blacklist_type("__builtin_va_list")
+                .blacklist_type("__gnuc_va_list")
+                .blacklist_type("__va_list_tag")
+                .blacklist_item("__GNUC_VA_LIST");
+        }
+
         // rust-bindgen does not handle CPP macros that alias functions, so
         // when using sqlite3ext.h to support loadable extensions, the macros
         // that attempt to redefine sqlite3 API routines to be redirected through
@@ -460,35 +488,6 @@
             // and to avoid undefined symbol issues when linking the loadable extension
             // rust code with other (e.g. non-rust) code
             bindings = bindings.blacklist_function(".*");
-=======
-        // When cross compiling unless effort is taken to fix the issue, bindgen
-        // will find the wrong headers. There's only one header included by the
-        // amalgamated `sqlite.h`: `stdarg.h`.
-        //
-        // Thankfully, there's almost no case where rust code needs to use
-        // functions taking `va_list` (It's nearly impossible to get a `va_list`
-        // in Rust unless you get passed it by C code for some reason).
-        //
-        // Arguably, we should never be including these, but we include them for
-        // the cases where they aren't totally broken...
-        let target_arch = std::env::var("TARGET").unwrap();
-        let host_arch = std::env::var("HOST").unwrap();
-        let is_cross_compiling = target_arch != host_arch;
-
-        // Note that when generating the bundled file, we're essentially always
-        // cross compiling.
-        if generating_bundled_bindings() || is_cross_compiling {
-            // Get rid of va_list, as it's not
-            bindings = bindings
-                .blacklist_function("sqlite3_vmprintf")
-                .blacklist_function("sqlite3_vsnprintf")
-                .blacklist_function("sqlite3_str_vappendf")
-                .blacklist_type("va_list")
-                .blacklist_type("__builtin_va_list")
-                .blacklist_type("__gnuc_va_list")
-                .blacklist_type("__va_list_tag")
-                .blacklist_item("__GNUC_VA_LIST");
->>>>>>> 1c9e381a
         }
 
         bindings
