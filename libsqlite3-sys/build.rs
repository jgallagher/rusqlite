--- conflicted
+++ resolved
@@ -226,11 +226,7 @@
         }
         println!("cargo:rerun-if-env-changed=LIBSQLITE3_FLAGS");
 
-<<<<<<< HEAD
         cfg.compile(lib_name);
-=======
-        cfg.compile("libsqlite3.a");
->>>>>>> 57db3385
 
         println!("cargo:lib_dir={}", out_dir);
     }
