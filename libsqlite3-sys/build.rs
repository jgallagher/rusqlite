use std::env;
use std::path::Path;

fn main() {
    let out_dir = env::var("OUT_DIR").unwrap();
    let out_path = Path::new(&out_dir).join("bindgen.rs");
    if cfg!(feature = "in_gecko") {
        // When inside mozilla-central, we are included into the build with
        // sqlite3.o directly, so we don't want to provide any linker arguments.
        std::fs::copy("sqlite3/bindgen_bundled_version.rs", out_path)
            .expect("Could not copy bindings to output directory");
        return;
    }
    if cfg!(feature = "sqlcipher") {
        if cfg!(any(
            feature = "bundled",
            all(windows, feature = "bundled-windows")
        )) {
            println!(
                "cargo:warning=Builds with bundled SQLCipher are not supported. Searching for SQLCipher to link against. \
                 This can lead to issues if your version of SQLCipher is not up to date!");
        }
        build_linked::main(&out_dir, &out_path)
    } else if cfg!(feature = "loadable_extension") {
        build_loadable_extension::main(&out_dir, &out_path)
    } else {
        // This can't be `cfg!` without always requiring our `mod build_bundled` (and
        // thus `cc`)
        #[cfg(any(feature = "bundled", all(windows, feature = "bundled-windows")))]
        {
            build_bundled::main(&out_dir, &out_path)
        }
        #[cfg(not(any(feature = "bundled", all(windows, feature = "bundled-windows"))))]
        {
            build_linked::main(&out_dir, &out_path)
        }
    }
}

#[cfg(any(feature = "bundled", all(windows, feature = "bundled-windows")))]
mod build_bundled {
    use std::env;
    use std::path::Path;

    pub fn main(out_dir: &str, out_path: &Path) {
        if cfg!(feature = "sqlcipher") {
            // This is just a sanity check, the top level `main` should ensure this.
            panic!("Builds with bundled SQLCipher are not supported");
        }

<<<<<<< HEAD
        use super::{bindings, header_file, HeaderLocation};
        let header = HeaderLocation::FromPath(format!("sqlite3/{}", header_file()));
        bindings::write_to_out_dir(header, out_path);

=======
        #[cfg(feature = "buildtime_bindgen")]
        {
            use super::{bindings, HeaderLocation};
            let header = HeaderLocation::FromPath("sqlite3/sqlite3.h".to_owned());
            bindings::write_to_out_dir(header, out_path);
        }
        #[cfg(not(feature = "buildtime_bindgen"))]
        {
            use std::fs;
            fs::copy("sqlite3/bindgen_bundled_version.rs", out_path)
                .expect("Could not copy bindings to output directory");
        }
        println!("cargo:rerun-if-changed=sqlite3/sqlite3.c");
        println!("cargo:rerun-if-changed=sqlite3/wasm32-wasi-vfs.c");
>>>>>>> 0a2e0b72
        let mut cfg = cc::Build::new();
        cfg.file("sqlite3/sqlite3.c")
            .flag("-DSQLITE_CORE")
            .flag("-DSQLITE_DEFAULT_FOREIGN_KEYS=1")
            .flag("-DSQLITE_ENABLE_API_ARMOR")
            .flag("-DSQLITE_ENABLE_COLUMN_METADATA")
            .flag("-DSQLITE_ENABLE_DBSTAT_VTAB")
            .flag("-DSQLITE_ENABLE_FTS3")
            .flag("-DSQLITE_ENABLE_FTS3_PARENTHESIS")
            .flag("-DSQLITE_ENABLE_FTS5")
            .flag("-DSQLITE_ENABLE_JSON1")
            .flag("-DSQLITE_ENABLE_LOAD_EXTENSION=1")
            .flag("-DSQLITE_ENABLE_MEMORY_MANAGEMENT")
            .flag("-DSQLITE_ENABLE_RTREE")
            .flag("-DSQLITE_ENABLE_STAT2")
            .flag("-DSQLITE_ENABLE_STAT4")
            .flag("-DSQLITE_SOUNDEX")
            .flag("-DSQLITE_THREADSAFE=1")
            .flag("-DSQLITE_USE_URI")
            .flag("-DHAVE_USLEEP=1")
            .flag("-D_POSIX_THREAD_SAFE_FUNCTIONS") // cross compile with MinGW
            .warnings(false);

        if cfg!(feature = "with-asan") {
            cfg.flag("-fsanitize=address");
        }

        // Older versions of visual studio don't support c99 (including isnan), which
        // causes a build failure when the linker fails to find the `isnan`
        // function. `sqlite` provides its own implmentation, using the fact
        // that x != x when x is NaN.
        //
        // There may be other platforms that don't support `isnan`, they should be
        // tested for here.
        if cfg!(target_env = "msvc") {
            use cc::windows_registry::{find_vs_version, VsVers};
            let vs_has_nan = match find_vs_version() {
                Ok(ver) => ver != VsVers::Vs12,
                Err(_msg) => false,
            };
            if vs_has_nan {
                cfg.flag("-DHAVE_ISNAN");
            }
        } else {
            cfg.flag("-DHAVE_ISNAN");
        }
        if cfg!(not(target_os = "windows")) {
            cfg.flag("-DHAVE_LOCALTIME_R");
        }
        // Target wasm32-wasi can't compile the default VFS
        if env::var("TARGET") == Ok("wasm32-wasi".to_string()) {
            cfg.flag("-DSQLITE_OS_OTHER")
                // https://github.com/rust-lang/rust/issues/74393
                .flag("-DLONGDOUBLE_TYPE=double");
            if cfg!(feature = "wasm32-wasi-vfs") {
                cfg.file("sqlite3/wasm32-wasi-vfs.c");
            }
        }
        if cfg!(feature = "unlock_notify") {
            cfg.flag("-DSQLITE_ENABLE_UNLOCK_NOTIFY");
        }
        if cfg!(feature = "preupdate_hook") {
            cfg.flag("-DSQLITE_ENABLE_PREUPDATE_HOOK");
        }
        if cfg!(feature = "session") {
            cfg.flag("-DSQLITE_ENABLE_SESSION");
        }

        if let Ok(limit) = env::var("SQLITE_MAX_VARIABLE_NUMBER") {
            cfg.flag(&format!("-DSQLITE_MAX_VARIABLE_NUMBER={}", limit));
        }
        println!("cargo:rerun-if-env-changed=SQLITE_MAX_VARIABLE_NUMBER");

        if let Ok(limit) = env::var("SQLITE_MAX_EXPR_DEPTH") {
            cfg.flag(&format!("-DSQLITE_MAX_EXPR_DEPTH={}", limit));
        }
        println!("cargo:rerun-if-env-changed=SQLITE_MAX_EXPR_DEPTH");

        if let Ok(extras) = env::var("LIBSQLITE3_FLAGS") {
            for extra in extras.split_whitespace() {
                if extra.starts_with("-D") || extra.starts_with("-U") {
                    cfg.flag(extra);
                } else if extra.starts_with("SQLITE_") {
                    cfg.flag(&format!("-D{}", extra));
                } else {
                    panic!("Don't understand {} in LIBSQLITE3_FLAGS", extra);
                }
            }
        }
        println!("cargo:rerun-if-env-changed=LIBSQLITE3_FLAGS");

        cfg.compile("libsqlite3.a");

        println!("cargo:lib_dir={}", out_dir);
    }
}

fn env_prefix() -> &'static str {
    if cfg!(feature = "sqlcipher") {
        "SQLCIPHER"
    } else {
        "SQLITE3"
    }
}

fn header_file() -> &'static str {
    if cfg!(feature = "loadable_extension") {
        "sqlite3ext.h"
    } else {
        "sqlite3.h"
    }
}

fn wrapper_file() -> &'static str {
    if cfg!(feature = "loadable_extension") {
        "wrapper-ext.h"
    } else {
        "wrapper.h"
    }
}

pub enum HeaderLocation {
    FromEnvironment,
    Wrapper,
    FromPath(String),
}

impl From<HeaderLocation> for String {
    fn from(header: HeaderLocation) -> String {
        match header {
            HeaderLocation::FromEnvironment => {
                let prefix = env_prefix();
                let mut header = env::var(format!("{}_INCLUDE_DIR", prefix)).unwrap_or_else(|_| {
                    panic!(
                        "{}_INCLUDE_DIR must be set if {}_LIB_DIR is set",
                        prefix, prefix
                    )
                });
                header.push_str("/");
                header.push_str(header_file());
                header
            }
            HeaderLocation::Wrapper => wrapper_file().into(),
            HeaderLocation::FromPath(path) => path,
        }
    }
}

mod build_linked {
    use super::{bindings, env_prefix, header_file, HeaderLocation};
    use std::env;
    use std::path::Path;

    pub fn main(_out_dir: &str, out_path: &Path) {
        let header = find_sqlite();
        bindings::write_to_out_dir(header, out_path);
    }

    fn find_link_mode() -> &'static str {
        // If the user specifies SQLITE3_STATIC (or SQLCIPHER_STATIC), do static
        // linking, unless it's explicitly set to 0.
        match &env::var(format!("{}_STATIC", env_prefix())) {
            Ok(v) if v != "0" => "static",
            _ => "dylib",
        }
    }
    // Prints the necessary cargo link commands and returns the path to the header.
    fn find_sqlite() -> HeaderLocation {
        let link_lib = link_lib();

        println!("cargo:rerun-if-env-changed={}_INCLUDE_DIR", env_prefix());
        println!("cargo:rerun-if-env-changed={}_LIB_DIR", env_prefix());
        println!("cargo:rerun-if-env-changed={}_STATIC", env_prefix());
        if cfg!(all(feature = "vcpkg", target_env = "msvc")) {
            println!("cargo:rerun-if-env-changed=VCPKGRS_DYNAMIC");
        }

        // dependents can access `DEP_SQLITE3_LINK_TARGET` (`sqlite3` being the
        // `links=` value in our Cargo.toml) to get this value. This might be
        // useful if you need to ensure whatever crypto library sqlcipher relies
        // on is available, for example.
        println!("cargo:link-target={}", link_lib);

        if cfg!(all(windows, feature = "winsqlite3")) {
            println!("cargo:rustc-link-lib=dylib={}", link_lib);
            return HeaderLocation::Wrapper;
        }

        // Allow users to specify where to find SQLite.
        if let Ok(dir) = env::var(format!("{}_LIB_DIR", env_prefix())) {
            // Try to use pkg-config to determine link commands
            let pkgconfig_path = Path::new(&dir).join("pkgconfig");
            env::set_var("PKG_CONFIG_PATH", pkgconfig_path);
            if pkg_config::Config::new().probe(link_lib).is_err() {
                // Otherwise just emit the bare minimum link commands.
                println!("cargo:rustc-link-lib={}={}", find_link_mode(), link_lib);
                println!("cargo:rustc-link-search={}", dir);
            }
            return HeaderLocation::FromEnvironment;
        }

        if let Some(header) = try_vcpkg() {
            return header;
        }

        // See if pkg-config can do everything for us.
        match pkg_config::Config::new()
            .print_system_libs(false)
            .probe(link_lib)
        {
            Ok(mut lib) => {
                if let Some(mut header) = lib.include_paths.pop() {
                    header.push(header_file());
                    HeaderLocation::FromPath(header.to_string_lossy().into())
                } else {
                    HeaderLocation::Wrapper
                }
            }
            Err(_) => {
                // No env var set and pkg-config couldn't help; just output the link-lib
                // request and hope that the library exists on the system paths. We used to
                // output /usr/lib explicitly, but that can introduce other linking problems;
                // see https://github.com/rusqlite/rusqlite/issues/207.
                println!("cargo:rustc-link-lib={}={}", find_link_mode(), link_lib);
                HeaderLocation::Wrapper
            }
        }
    }

    #[cfg(all(feature = "vcpkg", target_env = "msvc"))]
    fn try_vcpkg() -> Option<HeaderLocation> {
        // See if vcpkg can find it.
        if let Ok(mut lib) = vcpkg::Config::new().probe(link_lib()) {
            if let Some(mut header) = lib.include_paths.pop() {
                header.push(header_file());
                return Some(HeaderLocation::FromPath(header.to_string_lossy().into()));
            }
        }
        None
    }

    #[cfg(not(all(feature = "vcpkg", target_env = "msvc")))]
    fn try_vcpkg() -> Option<HeaderLocation> {
        None
    }

    fn link_lib() -> &'static str {
        if cfg!(feature = "sqlcipher") {
            "sqlcipher"
        } else if cfg!(all(windows, feature = "winsqlite3")) {
            "winsqlite3"
        } else {
            "sqlite3"
        }
    }
}

mod build_loadable_extension {
    use super::{bindings, env_prefix, header_file, HeaderLocation};
    use std::env;
    use std::path::Path;

    pub fn main(_out_dir: &str, out_path: &Path) {
        let header = find_sqlite();
        bindings::write_to_out_dir(header, out_path);
    }

    // Prints the necessary cargo link commands and returns the path to the header.
    fn find_sqlite() -> HeaderLocation {
        let link_lib = "sqlite3";
        println!("cargo:rerun-if-env-changed={}_INCLUDE_DIR", env_prefix());
        println!("cargo:rerun-if-env-changed={}_LIB_DIR", env_prefix());
        println!("cargo:rerun-if-env-changed={}_STATIC", env_prefix());
        if cfg!(all(feature = "vcpkg", target_env = "msvc")) {
            println!("cargo:rerun-if-env-changed=VCPKGRS_DYNAMIC");
        }
        // Allow users to specify where to find SQLite.
        if let Ok(dir) = env::var(format!("{}_LIB_DIR", env_prefix())) {
            // Try to use pkg-config to determine link commands
            let pkgconfig_path = Path::new(&dir).join("pkgconfig");
            env::set_var("PKG_CONFIG_PATH", pkgconfig_path);
            return HeaderLocation::FromEnvironment;
        }

        if let Some(header) = try_vcpkg() {
            return header;
        }

        // See if pkg-config can do everything for us.
        match pkg_config::Config::new()
            .print_system_libs(false)
            .probe(link_lib)
        {
            Ok(mut lib) => {
                if let Some(mut header) = lib.include_paths.pop() {
                    header.push(header_file());
                    HeaderLocation::FromPath(header.to_string_lossy().into())
                } else {
                    HeaderLocation::Wrapper
                }
            }
            Err(_) => HeaderLocation::Wrapper,
        }
    }

    #[cfg(all(feature = "vcpkg", target_env = "msvc"))]
    fn try_vcpkg() -> Option<HeaderLocation> {
        let link_lib = "sqlite3";
        // See if vcpkg can find it.
        if let Ok(mut lib) = vcpkg::Config::new().probe(link_lib) {
            if let Some(mut header) = lib.include_paths.pop() {
                header.push(header_file());
                return Some(HeaderLocation::FromPath(header.to_string_lossy().into()));
            }
        }
        None
    }

    #[cfg(not(all(feature = "vcpkg", target_env = "msvc")))]
    fn try_vcpkg() -> Option<HeaderLocation> {
        None
    }
}

#[cfg(not(feature = "buildtime_bindgen"))]
mod bindings {
    use super::HeaderLocation;

    use std::fs;
    use std::path::Path;

    static PREBUILT_BINDGEN_PATHS: &[&str] = &[
        "bindgen-bindings/bindgen_3.6.8",
        #[cfg(feature = "min_sqlite_version_3_7_16")]
        "bindgen-bindings/bindgen_3.7.16",
        #[cfg(any(
            feature = "bundled_bindings",
            feature = "bundled",
            all(windows, feature = "bundled-windows")
        ))]
        "sqlite3/bindgen_bundled_version",
    ];

    pub fn write_to_out_dir(_header: HeaderLocation, out_path: &Path) {
        let in_path = format!(
            "{}{}.rs",
            PREBUILT_BINDGEN_PATHS[PREBUILT_BINDGEN_PATHS.len() - 1],
            prebuilt_bindgen_ext()
        );
        fs::copy(in_path.to_owned(), out_path).unwrap_or_else(|_| {
            panic!(
                "Could not copy bindings to output directory from {}",
                in_path
            )
        });
    }

    fn prebuilt_bindgen_ext() -> &'static str {
        if cfg!(feature = "loadable_extension") {
            "-ext"
        } else {
            ""
        }
    }
}

#[cfg(feature = "buildtime_bindgen")]
mod bindings {
    use super::HeaderLocation;
    use bindgen::callbacks::{IntKind, ParseCallbacks};

    use std::fs::OpenOptions;
    use std::io::Write;
    use std::path::Path;

    #[derive(Debug)]
    struct SqliteTypeChooser;

    impl ParseCallbacks for SqliteTypeChooser {
        fn int_macro(&self, _name: &str, value: i64) -> Option<IntKind> {
            if value >= i32::min_value() as i64 && value <= i32::max_value() as i64 {
                Some(IntKind::I32)
            } else {
                None
            }
        }
    }

    // Are we generating the bundled bindings? Used to avoid emitting things
    // that would be problematic in bundled builds. This env var is set by
    // `upgrade.sh`.
    fn generating_bundled_bindings() -> bool {
        // Hacky way to know if we're generating the bundled bindings
        println!("cargo:rerun-if-env-changed=LIBSQLITE3_SYS_BUNDLING");
        matches!(std::env::var("LIBSQLITE3_SYS_BUNDLING"), Ok(v) if v != "0")
    }

    pub fn write_to_out_dir(header: HeaderLocation, out_path: &Path) {
        let header: String = header.into();
        let mut output = Vec::new();
        let mut bindings = bindgen::builder()
            .header(header.clone())
            .parse_callbacks(Box::new(SqliteTypeChooser))
            .rustfmt_bindings(true);

        if cfg!(feature = "unlock_notify") {
            bindings = bindings.clang_arg("-DSQLITE_ENABLE_UNLOCK_NOTIFY");
        }
        if cfg!(feature = "preupdate_hook") {
            bindings = bindings.clang_arg("-DSQLITE_ENABLE_PREUPDATE_HOOK");
        }
        if cfg!(feature = "session") {
            bindings = bindings.clang_arg("-DSQLITE_ENABLE_SESSION");
        }
        if cfg!(all(windows, feature = "winsqlite3")) {
            bindings = bindings
                .clang_arg("-DBINDGEN_USE_WINSQLITE3")
                .blacklist_item("NTDDI_.+")
                .blacklist_item("WINAPI_FAMILY.*")
                .blacklist_item("_WIN32_.+")
                .blacklist_item("_VCRT_COMPILER_PREPROCESSOR")
                .blacklist_item("_SAL_VERSION")
                .blacklist_item("__SAL_H_VERSION")
                .blacklist_item("_USE_DECLSPECS_FOR_SAL")
                .blacklist_item("_USE_ATTRIBUTES_FOR_SAL")
                .blacklist_item("_CRT_PACKING")
                .blacklist_item("_HAS_EXCEPTIONS")
                .blacklist_item("_STL_LANG")
                .blacklist_item("_HAS_CXX17")
                .blacklist_item("_HAS_CXX20")
                .blacklist_item("_HAS_NODISCARD")
                .blacklist_item("WDK_NTDDI_VERSION")
                .blacklist_item("OSVERSION_MASK")
                .blacklist_item("SPVERSION_MASK")
                .blacklist_item("SUBVERSION_MASK")
                .blacklist_item("WINVER")
                .blacklist_item("__security_cookie")
                .blacklist_type("size_t")
                .blacklist_type("__vcrt_bool")
                .blacklist_type("wchar_t")
                .blacklist_function("__security_init_cookie")
                .blacklist_function("__report_gsfailure")
                .blacklist_function("__va_start");
        }

        // When cross compiling unless effort is taken to fix the issue, bindgen
        // will find the wrong headers. There's only one header included by the
        // amalgamated `sqlite.h`: `stdarg.h`.
        //
        // Thankfully, there's almost no case where rust code needs to use
        // functions taking `va_list` (It's nearly impossible to get a `va_list`
        // in Rust unless you get passed it by C code for some reason).
        //
        // Arguably, we should never be including these, but we include them for
        // the cases where they aren't totally broken...
        let target_arch = std::env::var("TARGET").unwrap();
        let host_arch = std::env::var("HOST").unwrap();
        let is_cross_compiling = target_arch != host_arch;

        // Note that when generating the bundled file, we're essentially always
        // cross compiling.
        if generating_bundled_bindings() || is_cross_compiling {
            // Get rid of va_list, as it's not
            bindings = bindings
                .blacklist_function("sqlite3_vmprintf")
                .blacklist_function("sqlite3_vsnprintf")
                .blacklist_function("sqlite3_str_vappendf")
                .blacklist_type("va_list")
                .blacklist_type("__builtin_va_list")
                .blacklist_type("__gnuc_va_list")
                .blacklist_type("__va_list_tag")
                .blacklist_item("__GNUC_VA_LIST");
        }

        // rust-bindgen does not handle CPP macros that alias functions, so
        // when using sqlite3ext.h to support loadable extensions, the macros
        // that attempt to redefine sqlite3 API routines to be redirected through
        // the global sqlite3_api instance of the sqlite3_api_routines structure
        // do not result in any code production.
        //
        // Before defining wrappers to take their place, we need to blacklist
        // all sqlite3 API functions since none of their symbols will be
        // available directly when being loaded as an extension.
        #[cfg(feature = "loadable_extension")]
        {
            // some api functions do not have an implementation in sqlite3_api_routines
            // (for example: sqlite3_config, sqlite3_initialize, sqlite3_interrupt, ...).
            // while this isn't a problem for shared libraries (unless we actually try to
            // call them, it is better to blacklist them all so that the build will fail
            // if an attempt is made to call an extern function that we know won't exist
            // and to avoid undefined symbol issues when linking the loadable extension
            // rust code with other (e.g. non-rust) code
            bindings = bindings.blacklist_function(".*");
        }

        bindings
            .generate()
            .unwrap_or_else(|_| panic!("could not run bindgen on header {}", header))
            .write(Box::new(&mut output))
            .expect("could not write output of bindgen");
        let mut output = String::from_utf8(output).expect("bindgen output was not UTF-8?!");

        // Get the list of API functions supported by sqlite3_api_routines,
        // set the corresponding sqlite3 api routine to be blacklisted in the
        // final bindgen run, and add wrappers for each of the API functions to
        // dispatch the API call through a sqlite3_api global, which is defined
        // outside the generated bindings in lib.rs, either as a built-in static
        // or an extern symbol in the case of loadable_extension_embedded (i.e.
        // when the rust code will be a part of an extension but not implement
        // the extension entrypoint itself).
        #[cfg(feature = "loadable_extension")]
        {
            let api_routines_struct_name = "sqlite3_api_routines".to_owned();

            let api_routines_struct = match get_struct_by_name(&output, &api_routines_struct_name) {
                Some(s) => s,
                None => {
                    panic!(
                        "Failed to find struct {} in early bindgen output",
                        api_routines_struct_name
                    );
                }
            };

            #[cfg(feature = "loadable_extension")]
            {
                output.push_str(
                    r#"

// sqlite3_api is defined in lib.rs as either a static or an extern when compiled as a loadable_extension
#[cfg(feature = "loadable_extension")]
use crate::sqlite3_api;

"#,
                );
            }

            output.push_str(
                r"
// sqlite3 API wrappers to support loadable extensions (Note: these were generated from build.rs - not by rust-bindgen)

");

            // create wrapper for each field in api routines struct
            for field in &api_routines_struct.fields {
                let ident = match &field.ident {
                    Some(ident) => ident,
                    None => {
                        panic!("Unexpected anonymous field in sqlite");
                    }
                };
                let field_type = &field.ty;

                // construct global sqlite api function identifier from field identifier
                let api_fn_name = format!("sqlite3_{}", ident);

                // generate wrapper function and push it to output string
                let wrapper = generate_wrapper(ident, field_type, &api_fn_name);
                output.push_str(&wrapper);
            }

            output.push_str("\n");
        }

        let mut file = OpenOptions::new()
            .write(true)
            .truncate(true)
            .create(true)
            .open(out_path)
            .unwrap_or_else(|_| panic!("Could not write to {:?}", out_path));

        file.write_all(output.as_bytes())
            .unwrap_or_else(|_| panic!("Could not write to {:?}", out_path));
    }

    #[cfg(feature = "loadable_extension")]
    fn get_struct_by_name(bindgen_sources: &str, name: &str) -> Option<syn::ItemStruct> {
        let file = syn::parse_file(&bindgen_sources).expect("unable to parse early bindgen output");

        for item in &file.items {
            if let syn::Item::Struct(s) = item {
                if s.ident == name {
                    return Some(s.to_owned());
                }
            }
        }
        None
    }

    #[cfg(feature = "loadable_extension")]
    fn bare_fn_from_type_path(t: &syn::Type) -> syn::TypeBareFn {
        let path = match t {
            syn::Type::Path(tp) => &tp.path,
            _ => {
                panic!("type was not a type path");
            }
        };

        let mut path_args: Option<syn::PathArguments> = None;
        for segment in &path.segments {
            if segment.arguments.is_empty() {
                continue;
            }
            path_args = Some(segment.arguments.to_owned());
            break;
        }
        match path_args {
            Some(syn::PathArguments::AngleBracketed(p)) => {
                for gen_arg in p.args {
                    match gen_arg {
                        syn::GenericArgument::Type(syn::Type::BareFn(bf)) => {
                            return bf;
                        }
                        _ => {
                            panic!("parsed type was not a bare function as expected");
                        }
                    };
                }
            }
            _ => {
                panic!("parsed path args were not angle bracketed as expected");
            }
        };
        panic!("unexpected failure to parse bare function");
    }

    #[cfg(feature = "loadable_extension")]
    fn generate_wrapper(
        field_ident: &syn::Ident,
        syn_type: &syn::Type,
        api_fn_name: &str,
    ) -> String {
        use quote::quote;
        use syn::Token;

        let field_name = field_ident.to_string();
        let api_fn_ident = syn::Ident::new(&api_fn_name, field_ident.span());

        // add wrapper macro invocation to be appended to the generated bindings
        let bare_fn = bare_fn_from_type_path(syn_type);
        let api_fn_output = &bare_fn.output;

        // prepare inputs
        let mut api_fn_inputs = bare_fn.inputs.clone();

        // handle variadic api functions
        if bare_fn.variadic.is_some() {
            // until rust c_variadic support exists, we can't
            // transparently wrap variadic api functions.
            // generate specific set of args in place of
            // variadic for each function we care about.
            let var_arg_types: Vec<Option<syn::Type>> = match api_fn_name {
                "sqlite3_db_config" => {
                    let mut_int_type: syn::TypeReference = syn::parse2(quote!(&mut i32))
                        .expect("failed to parse mutable integer reference");
                    vec![None, Some(syn::Type::Reference(mut_int_type))]
                }
                _ => vec![None],
            };

            for (index, var_arg_type) in var_arg_types.iter().enumerate() {
                let mut input = api_fn_inputs[api_fn_inputs.len() - 1].clone();
                let input_ident =
                    syn::Ident::new(&format!("vararg{}", index + 1), field_ident.span());
                let colon = Token![:](field_ident.span());
                input.name = Some((input_ident, colon));
                if let Some(t) = var_arg_type.to_owned() {
                    input.ty = t;
                }
                api_fn_inputs.push(input);
            }
        }

        // get identifiers for each of the inputs to use in the api call
        let api_fn_input_idents: Vec<syn::Ident> = (&api_fn_inputs)
            .into_iter()
            .map(|input| match &input.name {
                Some((ident, _)) => ident.to_owned(),
                _ => {
                    panic!("Input has no name {:#?}", input);
                }
            })
            .collect();

        // generate wrapper and return it as a string
        let wrapper_tokens = quote! {
            pub unsafe fn #api_fn_ident(#api_fn_inputs) #api_fn_output {
                if sqlite3_api.is_null() {
                    panic!("sqlite3_api is null");
                }
                ((*sqlite3_api).#field_ident
                    .expect(stringify!("sqlite3_api contains null pointer for ", #field_name, " function")))(
                        #(#api_fn_input_idents),*
                )
            }
        };
        return format!("{}\n\n", wrapper_tokens.to_string());
    }
}<|MERGE_RESOLUTION|>--- conflicted
+++ resolved
@@ -48,16 +48,10 @@
             panic!("Builds with bundled SQLCipher are not supported");
         }
 
-<<<<<<< HEAD
-        use super::{bindings, header_file, HeaderLocation};
-        let header = HeaderLocation::FromPath(format!("sqlite3/{}", header_file()));
-        bindings::write_to_out_dir(header, out_path);
-
-=======
         #[cfg(feature = "buildtime_bindgen")]
         {
-            use super::{bindings, HeaderLocation};
-            let header = HeaderLocation::FromPath("sqlite3/sqlite3.h".to_owned());
+            use super::{bindings, header_file, HeaderLocation};
+            let header = HeaderLocation::FromPath(format!("sqlite3/{}", header_file()));
             bindings::write_to_out_dir(header, out_path);
         }
         #[cfg(not(feature = "buildtime_bindgen"))]
@@ -68,7 +62,6 @@
         }
         println!("cargo:rerun-if-changed=sqlite3/sqlite3.c");
         println!("cargo:rerun-if-changed=sqlite3/wasm32-wasi-vfs.c");
->>>>>>> 0a2e0b72
         let mut cfg = cc::Build::new();
         cfg.file("sqlite3/sqlite3.c")
             .flag("-DSQLITE_CORE")
