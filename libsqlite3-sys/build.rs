use std::env;
use std::path::Path;

/// Tells whether we're building for Windows. This is more suitable than a plain
/// `cfg!(windows)`, since the latter does not properly handle cross-compilation
///
/// Note that there is no way to know at compile-time which system we'll be
/// targetting, and this test must be made at run-time (of the build script) See
/// https://doc.rust-lang.org/cargo/reference/environment-variables.html#environment-variables-cargo-sets-for-build-scripts
fn win_target() -> bool {
    std::env::var("CARGO_CFG_WINDOWS").is_ok()
}

/// Tells whether we're building for Android.
/// See [`win_target`]
#[cfg(any(feature = "bundled", feature = "bundled-windows"))]
fn android_target() -> bool {
    std::env::var("CARGO_CFG_TARGET_OS").map_or(false, |v| v == "android")
}

/// Tells whether a given compiler will be used `compiler_name` is compared to
/// the content of `CARGO_CFG_TARGET_ENV` (and is always lowercase)
///
/// See [`win_target`]
fn is_compiler(compiler_name: &str) -> bool {
    std::env::var("CARGO_CFG_TARGET_ENV").map_or(false, |v| v == compiler_name)
}

fn main() {
    let out_dir = env::var("OUT_DIR").unwrap();
    let out_path = Path::new(&out_dir).join("bindgen.rs");
    if cfg!(feature = "in_gecko") {
        // When inside mozilla-central, we are included into the build with
        // sqlite3.o directly, so we don't want to provide any linker arguments.
        std::fs::copy("sqlite3/bindgen_bundled_version.rs", out_path)
            .expect("Could not copy bindings to output directory");
        return;
    }
<<<<<<< HEAD
    if cfg!(all(
        feature = "sqlcipher",
        not(feature = "bundled-sqlcipher")
    )) {
        if cfg!(any(
            feature = "bundled",
            all(windows, feature = "bundled-windows")
        )) {
=======
    if cfg!(feature = "sqlcipher") {
        if cfg!(feature = "bundled") || (win_target() && cfg!(feature = "bundled-windows")) {
>>>>>>> a2d48a8c
            println!(
                "cargo:warning=For backwards compatibility, feature 'sqlcipher' overrides
                features 'bundled' and 'bundled-windows'. If you want a bundled build of
                SQLCipher (available for the moment only on Unix), use feature 'bundled-sqlcipher'
                or 'bundled-ssl' to also bundle OpenSSL crypto."
            )
        }
        build_linked::main(&out_dir, &out_path)
    } else if cfg!(feature = "bundled") || (win_target() && cfg!(feature = "bundled-windows")) {
        #[cfg(any(feature = "bundled", feature = "bundled-windows"))]
        build_bundled::main(&out_dir, &out_path);
        #[cfg(not(any(feature = "bundled", feature = "bundled-windows")))]
        panic!("The runtime test should not run this branch, which has not compiled any logic.")
    } else {
<<<<<<< HEAD
        // This can't be `cfg!` without always requiring our `mod build_bundled` (and
        // thus `cc`)
        #[cfg(any(
            feature = "bundled",
            all(windows, feature = "bundled-windows"),
            feature = "bundled-sqlcipher"
        ))]
        {
            build_bundled::main(&out_dir, &out_path)
        }
        #[cfg(not(any(
            feature = "bundled",
            all(windows, feature = "bundled-windows"),
            feature = "bundled-sqlcipher"
        )))]
        {
            build_linked::main(&out_dir, &out_path)
        }
    }
}

#[cfg(any(
    feature = "bundled",
    all(windows, feature = "bundled-windows"),
    feature = "bundled-sqlcipher"
))]
=======
        build_linked::main(&out_dir, &out_path)
    }
}

#[cfg(any(feature = "bundled", feature = "bundled-windows"))]
>>>>>>> a2d48a8c
mod build_bundled {
    use std::env;
    use std::ffi::OsString;
    use std::path::{Path, PathBuf};

    use super::{is_compiler, win_target};

    pub fn main(out_dir: &str, out_path: &Path) {
        let lib_name = super::lib_name();

        if cfg!(feature = "bundled-windows") && !cfg!(feature = "bundled") && !win_target() {
            // This is just a sanity check, the top level `main` should ensure this.
            panic!("This module should not be used: we're not on Windows and the bundled feature has not been enabled");
        }

        #[cfg(feature = "buildtime_bindgen")]
        {
            use super::{bindings, HeaderLocation};
            let header = HeaderLocation::FromPath(format!("{}/sqlite3.h", lib_name));
            bindings::write_to_out_dir(header, out_path);
        }
        #[cfg(not(feature = "buildtime_bindgen"))]
        {
            use std::fs;
            fs::copy(format!("{}/bindgen_bundled_version.rs", lib_name), out_path)
                .expect("Could not copy bindings to output directory");
        }
        // println!("cargo:rerun-if-changed=sqlite3/sqlite3.c");
        // println!("cargo:rerun-if-changed=sqlcipher/sqlite3.c");
        println!("cargo:rerun-if-changed={}/sqlite3.c", lib_name);
        println!("cargo:rerun-if-changed=sqlite3/wasm32-wasi-vfs.c");
        let mut cfg = cc::Build::new();
        cfg.file(format!("{}/sqlite3.c", lib_name))
            .flag("-DSQLITE_CORE")
            .flag("-DSQLITE_DEFAULT_FOREIGN_KEYS=1")
            .flag("-DSQLITE_ENABLE_API_ARMOR")
            .flag("-DSQLITE_ENABLE_COLUMN_METADATA")
            .flag("-DSQLITE_ENABLE_DBSTAT_VTAB")
            .flag("-DSQLITE_ENABLE_FTS3")
            .flag("-DSQLITE_ENABLE_FTS3_PARENTHESIS")
            .flag("-DSQLITE_ENABLE_FTS5")
            .flag("-DSQLITE_ENABLE_JSON1")
            .flag("-DSQLITE_ENABLE_LOAD_EXTENSION=1")
            .flag("-DSQLITE_ENABLE_MEMORY_MANAGEMENT")
            .flag("-DSQLITE_ENABLE_RTREE")
            .flag("-DSQLITE_ENABLE_STAT2")
            .flag("-DSQLITE_ENABLE_STAT4")
            .flag("-DSQLITE_SOUNDEX")
            .flag("-DSQLITE_THREADSAFE=1")
            .flag("-DSQLITE_USE_URI")
            .flag("-DHAVE_USLEEP=1")
            .flag("-D_POSIX_THREAD_SAFE_FUNCTIONS") // cross compile with MinGW
            .warnings(false);

        if cfg!(feature = "bundled-sqlcipher") {
            cfg.flag("-DSQLITE_HAS_CODEC").flag("-DSQLITE_TEMP_STORE=2");

            let target = env::var("TARGET").unwrap();
            let host = env::var("HOST").unwrap();

            let is_windows = host.contains("windows") && target.contains("windows");
            let is_apple = host.contains("apple") && target.contains("apple");

            let lib_dir = env("OPENSSL_LIB_DIR").map(PathBuf::from);
            let inc_dir = env("OPENSSL_INCLUDE_DIR").map(PathBuf::from);
            let mut use_openssl = false;

            let (lib_dir, inc_dir) = match (lib_dir, inc_dir) {
                (Some(lib_dir), Some(inc_dir)) => {
                    use_openssl = true;
                    (lib_dir, inc_dir)
                }
                (lib_dir, inc_dir) => match find_openssl_dir(&host, &target) {
                    None => {
                        if is_windows {
                            panic!("Missing environment variable OPENSSL_DIR or OPENSSL_DIR is not set")
                        } else {
                            (PathBuf::new(), PathBuf::new())
                        }
                    }
                    Some(openssl_dir) => {
                        let lib_dir = lib_dir.unwrap_or_else(|| openssl_dir.join("lib"));
                        let inc_dir = inc_dir.unwrap_or_else(|| openssl_dir.join("include"));

                        if !Path::new(&lib_dir).exists() {
                            panic!(
                                "OpenSSL library directory does not exist: {}",
                                lib_dir.to_string_lossy()
                            );
                        }

                        if !Path::new(&inc_dir).exists() {
                            panic!(
                                "OpenSSL include directory does not exist: {}",
                                inc_dir.to_string_lossy()
                            )
                        }

                        use_openssl = true;
                        (lib_dir, inc_dir)
                    }
                },
            };

            if cfg!(feature = "bundled-ssl") {
                cfg.include(std::env::var("DEP_OPENSSL_INCLUDE").unwrap());
                println!("cargo:rustc-link-lib=static=crypto"); // cargo will resolve downstream to the static lib in openssl-sys
            } else if is_windows {
                // FIXME README says that bundled-sqlcipher is Unix only, and the sources are
                // configured on a Unix machine. So maybe this should be made unreachable.
                cfg.include(inc_dir.to_string_lossy().as_ref());
                let mut lib = String::new();
                lib.push_str(lib_dir.to_string_lossy().as_ref());
                lib.push('\\');
                lib.push_str("libeay32.lib");
                cfg.flag(&lib);
            } else if use_openssl {
                cfg.include(inc_dir.to_string_lossy().as_ref());
                println!("cargo:rustc-link-lib=dylib=crypto");
                println!(
                    "cargo:rustc-link-search={}",
                    lib_dir.to_string_lossy().as_ref()
                );
            } else if is_apple {
                cfg.flag("-DSQLCIPHER_CRYPTO_CC");
                println!("cargo:rustc-link-lib=framework=SecurityFoundation");
                println!("cargo:rustc-link-lib=framework=CoreFoundation");
            } else {
                println!("cargo:rustc-link-lib=dylib=crypto");
            }
        }

        // on android sqlite can't figure out where to put the temp files.
        // the bundled sqlite on android also uses `SQLITE_TEMP_STORE=3`.
        // https://android.googlesource.com/platform/external/sqlite/+/2c8c9ae3b7e6f340a19a0001c2a889a211c9d8b2/dist/Android.mk
        if super::android_target() {
            cfg.flag("-DSQLITE_TEMP_STORE=3");
        }

        if cfg!(feature = "with-asan") {
            cfg.flag("-fsanitize=address");
        }

        // Older versions of visual studio don't support c99 (including isnan), which
        // causes a build failure when the linker fails to find the `isnan`
        // function. `sqlite` provides its own implementation, using the fact
        // that x != x when x is NaN.
        //
        // There may be other platforms that don't support `isnan`, they should be
        // tested for here.
        if is_compiler("msvc") {
            use cc::windows_registry::{find_vs_version, VsVers};
            let vs_has_nan = match find_vs_version() {
                Ok(ver) => ver != VsVers::Vs12,
                Err(_msg) => false,
            };
            if vs_has_nan {
                cfg.flag("-DHAVE_ISNAN");
            }
        } else {
            cfg.flag("-DHAVE_ISNAN");
        }
        if !win_target() {
            cfg.flag("-DHAVE_LOCALTIME_R");
        }
        // Target wasm32-wasi can't compile the default VFS
        if is_compiler("wasm32-wasi") {
            cfg.flag("-DSQLITE_OS_OTHER")
                // https://github.com/rust-lang/rust/issues/74393
                .flag("-DLONGDOUBLE_TYPE=double");
            if cfg!(feature = "wasm32-wasi-vfs") {
                cfg.file("sqlite3/wasm32-wasi-vfs.c");
            }
        }
        if cfg!(feature = "unlock_notify") {
            cfg.flag("-DSQLITE_ENABLE_UNLOCK_NOTIFY");
        }
        if cfg!(feature = "preupdate_hook") {
            cfg.flag("-DSQLITE_ENABLE_PREUPDATE_HOOK");
        }
        if cfg!(feature = "session") {
            cfg.flag("-DSQLITE_ENABLE_SESSION");
        }

        if let Ok(limit) = env::var("SQLITE_MAX_VARIABLE_NUMBER") {
            cfg.flag(&format!("-DSQLITE_MAX_VARIABLE_NUMBER={}", limit));
        }
        println!("cargo:rerun-if-env-changed=SQLITE_MAX_VARIABLE_NUMBER");

        if let Ok(limit) = env::var("SQLITE_MAX_EXPR_DEPTH") {
            cfg.flag(&format!("-DSQLITE_MAX_EXPR_DEPTH={}", limit));
        }
        println!("cargo:rerun-if-env-changed=SQLITE_MAX_EXPR_DEPTH");

        if let Ok(extras) = env::var("LIBSQLITE3_FLAGS") {
            for extra in extras.split_whitespace() {
                if extra.starts_with("-D") || extra.starts_with("-U") {
                    cfg.flag(extra);
                } else if extra.starts_with("SQLITE_") {
                    cfg.flag(&format!("-D{}", extra));
                } else {
                    panic!("Don't understand {} in LIBSQLITE3_FLAGS", extra);
                }
            }
        }
        println!("cargo:rerun-if-env-changed=LIBSQLITE3_FLAGS");

        cfg.compile(lib_name);

        println!("cargo:lib_dir={}", out_dir);
    }

    fn env(name: &str) -> Option<OsString> {
        let prefix = env::var("TARGET").unwrap().to_uppercase().replace("-", "_");
        let prefixed = format!("{}_{}", prefix, name);
        let var = env::var_os(&prefixed);

        match var {
            None => env::var_os(name),
            _ => var,
        }
    }

    fn find_openssl_dir(_host: &str, _target: &str) -> Option<PathBuf> {
        let openssl_dir = env("OPENSSL_DIR");
        openssl_dir.map(PathBuf::from)
    }
}

fn env_prefix() -> &'static str {
    if cfg!(any(feature = "sqlcipher", feature = "bundled-sqlcipher")) {
        "SQLCIPHER"
    } else {
        "SQLITE3"
    }
}

fn lib_name() -> &'static str {
    if cfg!(any(feature = "sqlcipher", feature = "bundled-sqlcipher")) {
        "sqlcipher"
    } else if cfg!(all(windows, feature = "winsqlite3")) {
        "winsqlite3"
    } else {
        "sqlite3"
    }
}

pub enum HeaderLocation {
    FromEnvironment,
    Wrapper,
    FromPath(String),
}

impl From<HeaderLocation> for String {
    fn from(header: HeaderLocation) -> String {
        match header {
            HeaderLocation::FromEnvironment => {
                let prefix = env_prefix();
                let mut header = env::var(format!("{}_INCLUDE_DIR", prefix)).unwrap_or_else(|_| {
                    panic!(
                        "{}_INCLUDE_DIR must be set if {}_LIB_DIR is set",
                        prefix, prefix
                    )
                });
                header.push_str("/sqlite3.h");
                header
            }
            HeaderLocation::Wrapper => "wrapper.h".into(),
            HeaderLocation::FromPath(path) => path,
        }
    }
}

mod build_linked {
    #[cfg(feature = "vcpkg")]
    extern crate vcpkg;

<<<<<<< HEAD
    use super::{bindings, env_prefix, lib_name, HeaderLocation};
=======
    use super::{bindings, env_prefix, is_compiler, win_target, HeaderLocation};
>>>>>>> a2d48a8c
    use std::env;
    use std::path::Path;

    pub fn main(_out_dir: &str, out_path: &Path) {
        let header = find_sqlite();
<<<<<<< HEAD
        if cfg!(any(
            feature = "bundled_bindings",
            feature = "bundled",
            feature = "bundled-sqlcipher",
            all(windows, feature = "bundled-windows")
        )) && !cfg!(feature = "buildtime_bindgen")
=======
        if (cfg!(any(feature = "bundled_bindings", feature = "bundled"))
            || (win_target() && cfg!(feature = "bundled-windows")))
            && !cfg!(feature = "buildtime_bindgen")
>>>>>>> a2d48a8c
        {
            // Generally means the `bundled_bindings` feature is enabled.
            // Most users are better off with turning
            // on buildtime_bindgen instead, but this is still supported as we
            // have runtime version checks and there are good reasons to not
            // want to run bindgen.
            std::fs::copy(
                format!("{}/bindgen_bundled_version.rs", lib_name()),
                out_path,
            )
            .expect("Could not copy bindings to output directory");
        } else {
            bindings::write_to_out_dir(header, out_path);
        }
    }

    fn find_link_mode() -> &'static str {
        // If the user specifies SQLITE3_STATIC (or SQLCIPHER_STATIC), do static
        // linking, unless it's explicitly set to 0.
        match &env::var(format!("{}_STATIC", env_prefix())) {
            Ok(v) if v != "0" => "static",
            _ => "dylib",
        }
    }
    // Prints the necessary cargo link commands and returns the path to the header.
    fn find_sqlite() -> HeaderLocation {
        let link_lib = lib_name();

        println!("cargo:rerun-if-env-changed={}_INCLUDE_DIR", env_prefix());
        println!("cargo:rerun-if-env-changed={}_LIB_DIR", env_prefix());
        println!("cargo:rerun-if-env-changed={}_STATIC", env_prefix());
        if cfg!(feature = "vcpkg") && is_compiler("msvc") {
            println!("cargo:rerun-if-env-changed=VCPKGRS_DYNAMIC");
        }

        // dependents can access `DEP_SQLITE3_LINK_TARGET` (`sqlite3` being the
        // `links=` value in our Cargo.toml) to get this value. This might be
        // useful if you need to ensure whatever crypto library sqlcipher relies
        // on is available, for example.
        println!("cargo:link-target={}", link_lib);

        if win_target() && cfg!(feature = "winsqlite3") {
            println!("cargo:rustc-link-lib=dylib={}", link_lib);
            return HeaderLocation::Wrapper;
        }

        // Allow users to specify where to find SQLite.
        if let Ok(dir) = env::var(format!("{}_LIB_DIR", env_prefix())) {
            // Try to use pkg-config to determine link commands
            let pkgconfig_path = Path::new(&dir).join("pkgconfig");
            env::set_var("PKG_CONFIG_PATH", pkgconfig_path);
            if pkg_config::Config::new().probe(link_lib).is_err() {
                // Otherwise just emit the bare minimum link commands.
                println!("cargo:rustc-link-lib={}={}", find_link_mode(), link_lib);
                println!("cargo:rustc-link-search={}", dir);
            }
            return HeaderLocation::FromEnvironment;
        }

        if let Some(header) = try_vcpkg() {
            return header;
        }

        // See if pkg-config can do everything for us.
        match pkg_config::Config::new()
            .print_system_libs(false)
            .probe(link_lib)
        {
            Ok(mut lib) => {
                if let Some(mut header) = lib.include_paths.pop() {
                    header.push("sqlite3.h");
                    HeaderLocation::FromPath(header.to_string_lossy().into())
                } else {
                    HeaderLocation::Wrapper
                }
            }
            Err(_) => {
                // No env var set and pkg-config couldn't help; just output the link-lib
                // request and hope that the library exists on the system paths. We used to
                // output /usr/lib explicitly, but that can introduce other linking problems;
                // see https://github.com/rusqlite/rusqlite/issues/207.
                println!("cargo:rustc-link-lib={}={}", find_link_mode(), link_lib);
                HeaderLocation::Wrapper
            }
        }
    }

    fn try_vcpkg() -> Option<HeaderLocation> {
<<<<<<< HEAD
        // See if vcpkg can find it.
        if let Ok(mut lib) = vcpkg::Config::new().probe(lib_name()) {
            if let Some(mut header) = lib.include_paths.pop() {
                header.push("sqlite3.h");
                return Some(HeaderLocation::FromPath(header.to_string_lossy().into()));
=======
        if cfg!(feature = "vcpkg") && is_compiler("msvc") {
            // See if vcpkg can find it.
            if let Ok(mut lib) = vcpkg::Config::new().probe(link_lib()) {
                if let Some(mut header) = lib.include_paths.pop() {
                    header.push("sqlite3.h");
                    return Some(HeaderLocation::FromPath(header.to_string_lossy().into()));
                }
>>>>>>> a2d48a8c
            }
            None
        } else {
            None
        }
    }
<<<<<<< HEAD
=======

    fn link_lib() -> &'static str {
        if cfg!(feature = "sqlcipher") {
            "sqlcipher"
        } else if win_target() && cfg!(feature = "winsqlite3") {
            "winsqlite3"
        } else {
            "sqlite3"
        }
    }
>>>>>>> a2d48a8c
}

#[cfg(not(feature = "buildtime_bindgen"))]
mod bindings {
    #![allow(dead_code)]
    use super::HeaderLocation;

    use std::fs;
    use std::path::Path;

    static PREBUILT_BINDGEN_PATHS: &[&str] = &[
        "bindgen-bindings/bindgen_3.6.8.rs",
        #[cfg(feature = "min_sqlite_version_3_6_23")]
        "bindgen-bindings/bindgen_3.6.23.rs",
        #[cfg(feature = "min_sqlite_version_3_7_7")]
        "bindgen-bindings/bindgen_3.7.7.rs",
        #[cfg(feature = "min_sqlite_version_3_7_16")]
        "bindgen-bindings/bindgen_3.7.16.rs",
    ];

    pub fn write_to_out_dir(_header: HeaderLocation, out_path: &Path) {
        let in_path = PREBUILT_BINDGEN_PATHS[PREBUILT_BINDGEN_PATHS.len() - 1];
        fs::copy(in_path, out_path).expect("Could not copy bindings to output directory");
    }
}

#[cfg(feature = "buildtime_bindgen")]
mod bindings {
    use super::HeaderLocation;
    use bindgen::callbacks::{IntKind, ParseCallbacks};

    use std::fs::OpenOptions;
    use std::io::Write;
    use std::path::Path;

    use super::win_target;

    #[derive(Debug)]
    struct SqliteTypeChooser;

    impl ParseCallbacks for SqliteTypeChooser {
        fn int_macro(&self, _name: &str, value: i64) -> Option<IntKind> {
            if value >= i32::min_value() as i64 && value <= i32::max_value() as i64 {
                Some(IntKind::I32)
            } else {
                None
            }
        }
    }

    // Are we generating the bundled bindings? Used to avoid emitting things
    // that would be problematic in bundled builds. This env var is set by
    // `upgrade.sh`.
    fn generating_bundled_bindings() -> bool {
        // Hacky way to know if we're generating the bundled bindings
        println!("cargo:rerun-if-env-changed=LIBSQLITE3_SYS_BUNDLING");
        match std::env::var("LIBSQLITE3_SYS_BUNDLING") {
            Ok(v) => v != "0",
            Err(_) => false,
        }
    }

    pub fn write_to_out_dir(header: HeaderLocation, out_path: &Path) {
        let header: String = header.into();
        let mut output = Vec::new();
        let mut bindings = bindgen::builder()
            .trust_clang_mangling(false)
            .header(header.clone())
            .parse_callbacks(Box::new(SqliteTypeChooser))
            .rustfmt_bindings(true);

        if cfg!(any(feature = "sqlcipher", feature = "bundled-sqlcipher")) {
            bindings = bindings.clang_arg("-DSQLITE_HAS_CODEC");
        }
        if cfg!(feature = "unlock_notify") {
            bindings = bindings.clang_arg("-DSQLITE_ENABLE_UNLOCK_NOTIFY");
        }
        if cfg!(feature = "preupdate_hook") {
            bindings = bindings.clang_arg("-DSQLITE_ENABLE_PREUPDATE_HOOK");
        }
        if cfg!(feature = "session") {
            bindings = bindings.clang_arg("-DSQLITE_ENABLE_SESSION");
        }
        if win_target() && cfg!(feature = "winsqlite3") {
            bindings = bindings
                .clang_arg("-DBINDGEN_USE_WINSQLITE3")
                .blocklist_item("NTDDI_.+")
                .blocklist_item("WINAPI_FAMILY.*")
                .blocklist_item("_WIN32_.+")
                .blocklist_item("_VCRT_COMPILER_PREPROCESSOR")
                .blocklist_item("_SAL_VERSION")
                .blocklist_item("__SAL_H_VERSION")
                .blocklist_item("_USE_DECLSPECS_FOR_SAL")
                .blocklist_item("_USE_ATTRIBUTES_FOR_SAL")
                .blocklist_item("_CRT_PACKING")
                .blocklist_item("_HAS_EXCEPTIONS")
                .blocklist_item("_STL_LANG")
                .blocklist_item("_HAS_CXX17")
                .blocklist_item("_HAS_CXX20")
                .blocklist_item("_HAS_NODISCARD")
                .blocklist_item("WDK_NTDDI_VERSION")
                .blocklist_item("OSVERSION_MASK")
                .blocklist_item("SPVERSION_MASK")
                .blocklist_item("SUBVERSION_MASK")
                .blocklist_item("WINVER")
                .blocklist_item("__security_cookie")
                .blocklist_type("size_t")
                .blocklist_type("__vcrt_bool")
                .blocklist_type("wchar_t")
                .blocklist_function("__security_init_cookie")
                .blocklist_function("__report_gsfailure")
                .blocklist_function("__va_start");
        }

        // When cross compiling unless effort is taken to fix the issue, bindgen
        // will find the wrong headers. There's only one header included by the
        // amalgamated `sqlite.h`: `stdarg.h`.
        //
        // Thankfully, there's almost no case where rust code needs to use
        // functions taking `va_list` (It's nearly impossible to get a `va_list`
        // in Rust unless you get passed it by C code for some reason).
        //
        // Arguably, we should never be including these, but we include them for
        // the cases where they aren't totally broken...
        let target_arch = std::env::var("TARGET").unwrap();
        let host_arch = std::env::var("HOST").unwrap();
        let is_cross_compiling = target_arch != host_arch;

        // Note that when generating the bundled file, we're essentially always
        // cross compiling.
        if generating_bundled_bindings() || is_cross_compiling {
            // Get rid of va_list, as it's not
            bindings = bindings
                .blocklist_function("sqlite3_vmprintf")
                .blocklist_function("sqlite3_vsnprintf")
                .blocklist_function("sqlite3_str_vappendf")
                .blocklist_type("va_list")
                .blocklist_type("__builtin_va_list")
                .blocklist_type("__gnuc_va_list")
                .blocklist_type("__va_list_tag")
                .blocklist_item("__GNUC_VA_LIST");
        }

        bindings
            .generate()
            .unwrap_or_else(|_| panic!("could not run bindgen on header {}", header))
            .write(Box::new(&mut output))
            .expect("could not write output of bindgen");
        let mut output = String::from_utf8(output).expect("bindgen output was not UTF-8?!");

        // rusqlite's functions feature ors in the SQLITE_DETERMINISTIC flag when it
        // can. This flag was added in SQLite 3.8.3, but oring it in in prior
        // versions of SQLite is harmless. We don't want to not build just
        // because this flag is missing (e.g., if we're linking against
        // SQLite 3.7.x), so append the flag manually if it isn't present in bindgen's
        // output.
        if !output.contains("pub const SQLITE_DETERMINISTIC") {
            output.push_str("\npub const SQLITE_DETERMINISTIC: i32 = 2048;\n");
        }

        let mut file = OpenOptions::new()
            .write(true)
            .truncate(true)
            .create(true)
            .open(out_path)
            .unwrap_or_else(|_| panic!("Could not write to {:?}", out_path));

        file.write_all(output.as_bytes())
            .unwrap_or_else(|_| panic!("Could not write to {:?}", out_path));
    }
}<|MERGE_RESOLUTION|>--- conflicted
+++ resolved
@@ -36,19 +36,11 @@
             .expect("Could not copy bindings to output directory");
         return;
     }
-<<<<<<< HEAD
     if cfg!(all(
         feature = "sqlcipher",
         not(feature = "bundled-sqlcipher")
     )) {
-        if cfg!(any(
-            feature = "bundled",
-            all(windows, feature = "bundled-windows")
-        )) {
-=======
-    if cfg!(feature = "sqlcipher") {
         if cfg!(feature = "bundled") || (win_target() && cfg!(feature = "bundled-windows")) {
->>>>>>> a2d48a8c
             println!(
                 "cargo:warning=For backwards compatibility, feature 'sqlcipher' overrides
                 features 'bundled' and 'bundled-windows'. If you want a bundled build of
@@ -57,46 +49,32 @@
             )
         }
         build_linked::main(&out_dir, &out_path)
-    } else if cfg!(feature = "bundled") || (win_target() && cfg!(feature = "bundled-windows")) {
-        #[cfg(any(feature = "bundled", feature = "bundled-windows"))]
+    } else if cfg!(feature = "bundled")
+        || (win_target() && cfg!(feature = "bundled-windows"))
+        || cfg!(feature = "bundled-sqlcipher")
+    {
+        #[cfg(any(
+            feature = "bundled",
+            feature = "bundled-windows",
+            feature = "bundled-sqlcipher"
+        ))]
         build_bundled::main(&out_dir, &out_path);
-        #[cfg(not(any(feature = "bundled", feature = "bundled-windows")))]
+        #[cfg(not(any(
+            feature = "bundled",
+            feature = "bundled-windows",
+            feature = "bundled-sqlcipher"
+        )))]
         panic!("The runtime test should not run this branch, which has not compiled any logic.")
     } else {
-<<<<<<< HEAD
-        // This can't be `cfg!` without always requiring our `mod build_bundled` (and
-        // thus `cc`)
-        #[cfg(any(
-            feature = "bundled",
-            all(windows, feature = "bundled-windows"),
-            feature = "bundled-sqlcipher"
-        ))]
-        {
-            build_bundled::main(&out_dir, &out_path)
-        }
-        #[cfg(not(any(
-            feature = "bundled",
-            all(windows, feature = "bundled-windows"),
-            feature = "bundled-sqlcipher"
-        )))]
-        {
-            build_linked::main(&out_dir, &out_path)
-        }
+        build_linked::main(&out_dir, &out_path)
     }
 }
 
 #[cfg(any(
     feature = "bundled",
-    all(windows, feature = "bundled-windows"),
+    feature = "bundled-windows",
     feature = "bundled-sqlcipher"
 ))]
-=======
-        build_linked::main(&out_dir, &out_path)
-    }
-}
-
-#[cfg(any(feature = "bundled", feature = "bundled-windows"))]
->>>>>>> a2d48a8c
 mod build_bundled {
     use std::env;
     use std::ffi::OsString;
@@ -374,28 +352,18 @@
     #[cfg(feature = "vcpkg")]
     extern crate vcpkg;
 
-<<<<<<< HEAD
-    use super::{bindings, env_prefix, lib_name, HeaderLocation};
-=======
-    use super::{bindings, env_prefix, is_compiler, win_target, HeaderLocation};
->>>>>>> a2d48a8c
+    use super::{bindings, env_prefix, is_compiler, lib_name, win_target, HeaderLocation};
     use std::env;
     use std::path::Path;
 
     pub fn main(_out_dir: &str, out_path: &Path) {
         let header = find_sqlite();
-<<<<<<< HEAD
-        if cfg!(any(
+        if (cfg!(any(
             feature = "bundled_bindings",
             feature = "bundled",
-            feature = "bundled-sqlcipher",
-            all(windows, feature = "bundled-windows")
-        )) && !cfg!(feature = "buildtime_bindgen")
-=======
-        if (cfg!(any(feature = "bundled_bindings", feature = "bundled"))
-            || (win_target() && cfg!(feature = "bundled-windows")))
+            feature = "bundled-sqlcipher"
+        )) || (win_target() && cfg!(feature = "bundled-windows")))
             && !cfg!(feature = "buildtime_bindgen")
->>>>>>> a2d48a8c
         {
             // Generally means the `bundled_bindings` feature is enabled.
             // Most users are better off with turning
@@ -484,40 +452,19 @@
     }
 
     fn try_vcpkg() -> Option<HeaderLocation> {
-<<<<<<< HEAD
-        // See if vcpkg can find it.
-        if let Ok(mut lib) = vcpkg::Config::new().probe(lib_name()) {
-            if let Some(mut header) = lib.include_paths.pop() {
-                header.push("sqlite3.h");
-                return Some(HeaderLocation::FromPath(header.to_string_lossy().into()));
-=======
         if cfg!(feature = "vcpkg") && is_compiler("msvc") {
             // See if vcpkg can find it.
-            if let Ok(mut lib) = vcpkg::Config::new().probe(link_lib()) {
+            if let Ok(mut lib) = vcpkg::Config::new().probe(lib_name()) {
                 if let Some(mut header) = lib.include_paths.pop() {
                     header.push("sqlite3.h");
                     return Some(HeaderLocation::FromPath(header.to_string_lossy().into()));
                 }
->>>>>>> a2d48a8c
             }
             None
         } else {
             None
         }
     }
-<<<<<<< HEAD
-=======
-
-    fn link_lib() -> &'static str {
-        if cfg!(feature = "sqlcipher") {
-            "sqlcipher"
-        } else if win_target() && cfg!(feature = "winsqlite3") {
-            "winsqlite3"
-        } else {
-            "sqlite3"
-        }
-    }
->>>>>>> a2d48a8c
 }
 
 #[cfg(not(feature = "buildtime_bindgen"))]
