--- conflicted
+++ resolved
@@ -18,13 +18,8 @@
         fs::copy("sqlite3/bindgen_bundled_version.rs", out_path)
             .expect("Could not copy bindings to output directory");
 
-<<<<<<< HEAD
-        cc::Build::new()
-            .file("sqlite3/sqlite3.c")
-=======
         let mut cfg = cc::Build::new();
         cfg.file("sqlite3/sqlite3.c")
->>>>>>> 89f38b40
             .flag("-DSQLITE_CORE")
             .flag("-DSQLITE_DEFAULT_FOREIGN_KEYS=1")
             .flag("-DSQLITE_ENABLE_API_ARMOR")
@@ -43,16 +38,11 @@
             .flag("-DSQLITE_SOUNDEX")
             .flag("-DSQLITE_THREADSAFE=1")
             .flag("-DSQLITE_USE_URI")
-<<<<<<< HEAD
-            .flag("-DHAVE_USLEEP=1")
-            .compile("libsqlite3.a");
-=======
             .flag("-DHAVE_USLEEP=1");
         if cfg!(feature = "unlock_notify") {
             cfg.flag("-DSQLITE_ENABLE_UNLOCK_NOTIFY");
         }
         cfg.compile("libsqlite3.a");
->>>>>>> 89f38b40
     }
 }
 
@@ -228,10 +218,7 @@
             bindgen::builder()
                 .header(header.clone())
                 .parse_callbacks(Box::new(SqliteTypeChooser))
-<<<<<<< HEAD
-=======
                 .rustfmt_bindings(true)
->>>>>>> 89f38b40
                 .generate()
                 .expect(&format!("could not run bindgen on header {}", header))
                 .write(Box::new(&mut output))
